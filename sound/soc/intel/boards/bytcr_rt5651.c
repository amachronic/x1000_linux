// SPDX-License-Identifier: GPL-2.0-only
/*
 *  bytcr_rt5651.c - ASoc Machine driver for Intel Byt CR platform
 *  (derived from bytcr_rt5640.c)
 *
 *  Copyright (C) 2015 Intel Corp
 *  ~~~~~~~~~~~~~~~~~~~~~~~~~~~~~~~~~~~~~~~~~~~~~~~~~~~~~~~~~~~~~~~~~~~~~~~~~~
 *
 * ~~~~~~~~~~~~~~~~~~~~~~~~~~~~~~~~~~~~~~~~~~~~~~~~~~~~~~~~~~~~~~~~~~~~~~~~~~
 */

#include <linux/init.h>
#include <linux/i2c.h>
#include <linux/module.h>
#include <linux/platform_device.h>
#include <linux/property.h>
#include <linux/acpi.h>
#include <linux/clk.h>
#include <linux/device.h>
#include <linux/dmi.h>
#include <linux/input.h>
#include <linux/gpio/consumer.h>
#include <linux/gpio/machine.h>
#include <linux/slab.h>
#include <asm/cpu_device_id.h>
#include <asm/intel-family.h>
#include <sound/pcm.h>
#include <sound/pcm_params.h>
#include <sound/soc.h>
#include <sound/jack.h>
#include <sound/soc-acpi.h>
#include "../../codecs/rt5651.h"
#include "../atom/sst-atom-controls.h"

enum {
	BYT_RT5651_DMIC_MAP,
	BYT_RT5651_IN1_MAP,
	BYT_RT5651_IN2_MAP,
	BYT_RT5651_IN1_IN2_MAP,
};

enum {
	BYT_RT5651_JD_NULL	= (RT5651_JD_NULL << 4),
	BYT_RT5651_JD1_1	= (RT5651_JD1_1 << 4),
	BYT_RT5651_JD1_2	= (RT5651_JD1_2 << 4),
	BYT_RT5651_JD2		= (RT5651_JD2 << 4),
};

enum {
	BYT_RT5651_OVCD_TH_600UA  = (6 << 8),
	BYT_RT5651_OVCD_TH_1500UA = (15 << 8),
	BYT_RT5651_OVCD_TH_2000UA = (20 << 8),
};

enum {
	BYT_RT5651_OVCD_SF_0P5	= (RT5651_OVCD_SF_0P5 << 13),
	BYT_RT5651_OVCD_SF_0P75	= (RT5651_OVCD_SF_0P75 << 13),
	BYT_RT5651_OVCD_SF_1P0	= (RT5651_OVCD_SF_1P0 << 13),
	BYT_RT5651_OVCD_SF_1P5	= (RT5651_OVCD_SF_1P5 << 13),
};

#define BYT_RT5651_MAP(quirk)		((quirk) & GENMASK(3, 0))
#define BYT_RT5651_JDSRC(quirk)		(((quirk) & GENMASK(7, 4)) >> 4)
#define BYT_RT5651_OVCD_TH(quirk)	(((quirk) & GENMASK(12, 8)) >> 8)
#define BYT_RT5651_OVCD_SF(quirk)	(((quirk) & GENMASK(14, 13)) >> 13)
#define BYT_RT5651_DMIC_EN		BIT(16)
#define BYT_RT5651_MCLK_EN		BIT(17)
#define BYT_RT5651_MCLK_25MHZ		BIT(18)
#define BYT_RT5651_SSP2_AIF2		BIT(19) /* default is using AIF1  */
#define BYT_RT5651_SSP0_AIF1		BIT(20)
#define BYT_RT5651_SSP0_AIF2		BIT(21)
#define BYT_RT5651_HP_LR_SWAPPED	BIT(22)
#define BYT_RT5651_MONO_SPEAKER		BIT(23)
#define BYT_RT5651_JD_NOT_INV		BIT(24)

#define BYT_RT5651_DEFAULT_QUIRKS	(BYT_RT5651_MCLK_EN | \
					 BYT_RT5651_JD1_1   | \
					 BYT_RT5651_OVCD_TH_2000UA | \
					 BYT_RT5651_OVCD_SF_0P75)

/* jack-detect-source + inv + dmic-en + ovcd-th + -sf + terminating entry */
#define MAX_NO_PROPS 6

struct byt_rt5651_private {
	struct clk *mclk;
	struct gpio_desc *ext_amp_gpio;
	struct gpio_desc *hp_detect;
	struct snd_soc_jack jack;
};

static const struct acpi_gpio_mapping *byt_rt5651_gpios;

/* Default: jack-detect on JD1_1, internal mic on in2, headsetmic on in3 */
static unsigned long byt_rt5651_quirk = BYT_RT5651_DEFAULT_QUIRKS |
					BYT_RT5651_IN2_MAP;

<<<<<<< HEAD
static unsigned int quirk_override;
module_param_named(quirk, quirk_override, uint, 0444);
=======
static int quirk_override = -1;
module_param_named(quirk, quirk_override, int, 0444);
>>>>>>> 0ecfebd2
MODULE_PARM_DESC(quirk, "Board-specific quirk override");

static void log_quirks(struct device *dev)
{
	if (BYT_RT5651_MAP(byt_rt5651_quirk) == BYT_RT5651_DMIC_MAP)
		dev_info(dev, "quirk DMIC_MAP enabled");
	if (BYT_RT5651_MAP(byt_rt5651_quirk) == BYT_RT5651_IN1_MAP)
		dev_info(dev, "quirk IN1_MAP enabled");
	if (BYT_RT5651_MAP(byt_rt5651_quirk) == BYT_RT5651_IN2_MAP)
		dev_info(dev, "quirk IN2_MAP enabled");
	if (BYT_RT5651_MAP(byt_rt5651_quirk) == BYT_RT5651_IN1_IN2_MAP)
		dev_info(dev, "quirk IN1_IN2_MAP enabled");
	if (BYT_RT5651_JDSRC(byt_rt5651_quirk)) {
		dev_info(dev, "quirk realtek,jack-detect-source %ld\n",
			 BYT_RT5651_JDSRC(byt_rt5651_quirk));
		dev_info(dev, "quirk realtek,over-current-threshold-microamp %ld\n",
			 BYT_RT5651_OVCD_TH(byt_rt5651_quirk) * 100);
		dev_info(dev, "quirk realtek,over-current-scale-factor %ld\n",
			 BYT_RT5651_OVCD_SF(byt_rt5651_quirk));
	}
	if (byt_rt5651_quirk & BYT_RT5651_DMIC_EN)
		dev_info(dev, "quirk DMIC enabled");
	if (byt_rt5651_quirk & BYT_RT5651_MCLK_EN)
		dev_info(dev, "quirk MCLK_EN enabled");
	if (byt_rt5651_quirk & BYT_RT5651_MCLK_25MHZ)
		dev_info(dev, "quirk MCLK_25MHZ enabled");
	if (byt_rt5651_quirk & BYT_RT5651_SSP2_AIF2)
		dev_info(dev, "quirk SSP2_AIF2 enabled\n");
	if (byt_rt5651_quirk & BYT_RT5651_SSP0_AIF1)
		dev_info(dev, "quirk SSP0_AIF1 enabled\n");
	if (byt_rt5651_quirk & BYT_RT5651_SSP0_AIF2)
		dev_info(dev, "quirk SSP0_AIF2 enabled\n");
	if (byt_rt5651_quirk & BYT_RT5651_MONO_SPEAKER)
		dev_info(dev, "quirk MONO_SPEAKER enabled\n");
	if (byt_rt5651_quirk & BYT_RT5651_JD_NOT_INV)
		dev_info(dev, "quirk JD_NOT_INV enabled\n");
}

#define BYT_CODEC_DAI1	"rt5651-aif1"
#define BYT_CODEC_DAI2	"rt5651-aif2"

static int byt_rt5651_prepare_and_enable_pll1(struct snd_soc_dai *codec_dai,
					      int rate, int bclk_ratio)
{
	int clk_id, clk_freq, ret;

	/* Configure the PLL before selecting it */
	if (!(byt_rt5651_quirk & BYT_RT5651_MCLK_EN)) {
		clk_id = RT5651_PLL1_S_BCLK1,
		clk_freq = rate * bclk_ratio;
	} else {
		clk_id = RT5651_PLL1_S_MCLK;
		if (byt_rt5651_quirk & BYT_RT5651_MCLK_25MHZ)
			clk_freq = 25000000;
		else
			clk_freq = 19200000;
	}
	ret = snd_soc_dai_set_pll(codec_dai, 0, clk_id, clk_freq, rate * 512);
	if (ret < 0) {
		dev_err(codec_dai->component->dev, "can't set pll: %d\n", ret);
		return ret;
	}

	ret = snd_soc_dai_set_sysclk(codec_dai, RT5651_SCLK_S_PLL1,
				     rate * 512, SND_SOC_CLOCK_IN);
	if (ret < 0) {
		dev_err(codec_dai->component->dev, "can't set clock %d\n", ret);
		return ret;
	}

	return 0;
}

static int platform_clock_control(struct snd_soc_dapm_widget *w,
				  struct snd_kcontrol *k, int  event)
{
	struct snd_soc_dapm_context *dapm = w->dapm;
	struct snd_soc_card *card = dapm->card;
	struct snd_soc_dai *codec_dai;
	struct byt_rt5651_private *priv = snd_soc_card_get_drvdata(card);
	int ret;

	codec_dai = snd_soc_card_get_codec_dai(card, BYT_CODEC_DAI1);
	if (!codec_dai)
		codec_dai = snd_soc_card_get_codec_dai(card, BYT_CODEC_DAI2);
	if (!codec_dai) {
		dev_err(card->dev,
			"Codec dai not found; Unable to set platform clock\n");
		return -EIO;
	}

	if (SND_SOC_DAPM_EVENT_ON(event)) {
		if (byt_rt5651_quirk & BYT_RT5651_MCLK_EN) {
			ret = clk_prepare_enable(priv->mclk);
			if (ret < 0) {
				dev_err(card->dev,
					"could not configure MCLK state");
				return ret;
			}
		}
		ret = byt_rt5651_prepare_and_enable_pll1(codec_dai, 48000, 50);
	} else {
		/*
		 * Set codec clock source to internal clock before
		 * turning off the platform clock. Codec needs clock
		 * for Jack detection and button press
		 */
		ret = snd_soc_dai_set_sysclk(codec_dai, RT5651_SCLK_S_RCCLK,
					     48000 * 512,
					     SND_SOC_CLOCK_IN);
		if (!ret)
			if (byt_rt5651_quirk & BYT_RT5651_MCLK_EN)
				clk_disable_unprepare(priv->mclk);
	}

	if (ret < 0) {
		dev_err(card->dev, "can't set codec sysclk: %d\n", ret);
		return ret;
	}

	return 0;
}

static int rt5651_ext_amp_power_event(struct snd_soc_dapm_widget *w,
	struct snd_kcontrol *kcontrol, int event)
{
	struct snd_soc_card *card = w->dapm->card;
	struct byt_rt5651_private *priv = snd_soc_card_get_drvdata(card);

	if (SND_SOC_DAPM_EVENT_ON(event))
		gpiod_set_value_cansleep(priv->ext_amp_gpio, 1);
	else
		gpiod_set_value_cansleep(priv->ext_amp_gpio, 0);

	return 0;
}

static const struct snd_soc_dapm_widget byt_rt5651_widgets[] = {
	SND_SOC_DAPM_HP("Headphone", NULL),
	SND_SOC_DAPM_MIC("Headset Mic", NULL),
	SND_SOC_DAPM_MIC("Internal Mic", NULL),
	SND_SOC_DAPM_SPK("Speaker", NULL),
	SND_SOC_DAPM_LINE("Line In", NULL),
	SND_SOC_DAPM_SUPPLY("Platform Clock", SND_SOC_NOPM, 0, 0,
			    platform_clock_control, SND_SOC_DAPM_PRE_PMU |
			    SND_SOC_DAPM_POST_PMD),
	SND_SOC_DAPM_SUPPLY("Ext Amp Power", SND_SOC_NOPM, 0, 0,
			    rt5651_ext_amp_power_event,
			    SND_SOC_DAPM_PRE_PMD | SND_SOC_DAPM_POST_PMU),
};

static const struct snd_soc_dapm_route byt_rt5651_audio_map[] = {
	{"Headphone", NULL, "Platform Clock"},
	{"Headset Mic", NULL, "Platform Clock"},
	{"Internal Mic", NULL, "Platform Clock"},
	{"Speaker", NULL, "Platform Clock"},
	{"Speaker", NULL, "Ext Amp Power"},
	{"Line In", NULL, "Platform Clock"},

	{"Headset Mic", NULL, "micbias1"}, /* lowercase for rt5651 */
	{"Headphone", NULL, "HPOL"},
	{"Headphone", NULL, "HPOR"},
	{"Speaker", NULL, "LOUTL"},
	{"Speaker", NULL, "LOUTR"},
	{"IN2P", NULL, "Line In"},
	{"IN2N", NULL, "Line In"},

};

static const struct snd_soc_dapm_route byt_rt5651_intmic_dmic_map[] = {
	{"DMIC L1", NULL, "Internal Mic"},
	{"DMIC R1", NULL, "Internal Mic"},
	{"IN2P", NULL, "Headset Mic"},
};

static const struct snd_soc_dapm_route byt_rt5651_intmic_in1_map[] = {
	{"Internal Mic", NULL, "micbias1"},
	{"IN1P", NULL, "Internal Mic"},
	{"IN3P", NULL, "Headset Mic"},
};

static const struct snd_soc_dapm_route byt_rt5651_intmic_in2_map[] = {
	{"Internal Mic", NULL, "micbias1"},
	{"IN2P", NULL, "Internal Mic"},
	{"IN3P", NULL, "Headset Mic"},
};

static const struct snd_soc_dapm_route byt_rt5651_intmic_in1_in2_map[] = {
	{"Internal Mic", NULL, "micbias1"},
	{"IN1P", NULL, "Internal Mic"},
	{"IN2P", NULL, "Internal Mic"},
	{"IN3P", NULL, "Headset Mic"},
};

static const struct snd_soc_dapm_route byt_rt5651_ssp0_aif1_map[] = {
	{"ssp0 Tx", NULL, "modem_out"},
	{"modem_in", NULL, "ssp0 Rx"},

	{"AIF1 Playback", NULL, "ssp0 Tx"},
	{"ssp0 Rx", NULL, "AIF1 Capture"},
};

static const struct snd_soc_dapm_route byt_rt5651_ssp0_aif2_map[] = {
	{"ssp0 Tx", NULL, "modem_out"},
	{"modem_in", NULL, "ssp0 Rx"},

	{"AIF2 Playback", NULL, "ssp0 Tx"},
	{"ssp0 Rx", NULL, "AIF2 Capture"},
};

static const struct snd_soc_dapm_route byt_rt5651_ssp2_aif1_map[] = {
	{"ssp2 Tx", NULL, "codec_out0"},
	{"ssp2 Tx", NULL, "codec_out1"},
	{"codec_in0", NULL, "ssp2 Rx"},
	{"codec_in1", NULL, "ssp2 Rx"},

	{"AIF1 Playback", NULL, "ssp2 Tx"},
	{"ssp2 Rx", NULL, "AIF1 Capture"},
};

static const struct snd_soc_dapm_route byt_rt5651_ssp2_aif2_map[] = {
	{"ssp2 Tx", NULL, "codec_out0"},
	{"ssp2 Tx", NULL, "codec_out1"},
	{"codec_in0", NULL, "ssp2 Rx"},
	{"codec_in1", NULL, "ssp2 Rx"},

	{"AIF2 Playback", NULL, "ssp2 Tx"},
	{"ssp2 Rx", NULL, "AIF2 Capture"},
};

static const struct snd_kcontrol_new byt_rt5651_controls[] = {
	SOC_DAPM_PIN_SWITCH("Headphone"),
	SOC_DAPM_PIN_SWITCH("Headset Mic"),
	SOC_DAPM_PIN_SWITCH("Internal Mic"),
	SOC_DAPM_PIN_SWITCH("Speaker"),
	SOC_DAPM_PIN_SWITCH("Line In"),
};

static struct snd_soc_jack_pin bytcr_jack_pins[] = {
	{
		.pin	= "Headphone",
		.mask	= SND_JACK_HEADPHONE,
	},
	{
		.pin	= "Headset Mic",
		.mask	= SND_JACK_MICROPHONE,
	},
};

static int byt_rt5651_aif1_hw_params(struct snd_pcm_substream *substream,
					struct snd_pcm_hw_params *params)
{
	struct snd_soc_pcm_runtime *rtd = substream->private_data;
	struct snd_soc_dai *codec_dai = rtd->codec_dai;
	snd_pcm_format_t format = params_format(params);
	int rate = params_rate(params);
	int bclk_ratio;

	if (format == SNDRV_PCM_FORMAT_S16_LE)
		bclk_ratio = 32;
	else
		bclk_ratio = 50;

	return byt_rt5651_prepare_and_enable_pll1(codec_dai, rate, bclk_ratio);
}

static const struct acpi_gpio_params pov_p1006w_hp_detect = { 1, 0, false };
static const struct acpi_gpio_params pov_p1006w_ext_amp_en = { 2, 0, true };

static const struct acpi_gpio_mapping byt_rt5651_pov_p1006w_gpios[] = {
	{ "hp-detect-gpios", &pov_p1006w_hp_detect, 1, },
	{ "ext-amp-enable-gpios", &pov_p1006w_ext_amp_en, 1, },
	{ },
};

static int byt_rt5651_pov_p1006w_quirk_cb(const struct dmi_system_id *id)
{
	byt_rt5651_quirk = (unsigned long)id->driver_data;
	byt_rt5651_gpios = byt_rt5651_pov_p1006w_gpios;
	return 1;
}

static int byt_rt5651_quirk_cb(const struct dmi_system_id *id)
{
	byt_rt5651_quirk = (unsigned long)id->driver_data;
	return 1;
}

static const struct dmi_system_id byt_rt5651_quirk_table[] = {
	{
		/* Chuwi Hi8 Pro (CWI513) */
		.callback = byt_rt5651_quirk_cb,
		.matches = {
			DMI_MATCH(DMI_SYS_VENDOR, "Hampoo"),
			DMI_MATCH(DMI_PRODUCT_NAME, "X1D3_C806N"),
		},
		.driver_data = (void *)(BYT_RT5651_DEFAULT_QUIRKS |
					BYT_RT5651_IN2_MAP |
					BYT_RT5651_HP_LR_SWAPPED |
					BYT_RT5651_MONO_SPEAKER),
	},
	{
		/* Chuwi Vi8 Plus (CWI519) */
		.callback = byt_rt5651_quirk_cb,
		.matches = {
			DMI_MATCH(DMI_SYS_VENDOR, "Hampoo"),
			DMI_MATCH(DMI_PRODUCT_NAME, "D2D3_Vi8A1"),
		},
		.driver_data = (void *)(BYT_RT5651_DEFAULT_QUIRKS |
					BYT_RT5651_IN2_MAP |
					BYT_RT5651_HP_LR_SWAPPED |
					BYT_RT5651_MONO_SPEAKER),
	},
	{
		/* Complet Electro Serv MY8307 */
		.callback = byt_rt5651_quirk_cb,
		.matches = {
			DMI_MATCH(DMI_SYS_VENDOR, "Complet Electro Serv"),
			DMI_MATCH(DMI_PRODUCT_NAME, "MY8307"),
		},
		.driver_data = (void *)(BYT_RT5651_DEFAULT_QUIRKS |
					BYT_RT5651_IN2_MAP |
					BYT_RT5651_MONO_SPEAKER |
					BYT_RT5651_JD_NOT_INV),
	},
	{
		/* I.T.Works TW701, Ployer Momo7w and Trekstor ST70416-6
		 * (these all use the same mainboard) */
		.callback = byt_rt5651_quirk_cb,
		.matches = {
			DMI_MATCH(DMI_BIOS_VENDOR, "INSYDE Corp."),
			/* Partial match for all of itWORKS.G.WI71C.JGBMRBA,
			 * TREK.G.WI71C.JGBMRBA0x and MOMO.G.WI71C.MABMRBA02 */
			DMI_MATCH(DMI_BIOS_VERSION, ".G.WI71C."),
		},
		.driver_data = (void *)(BYT_RT5651_DEFAULT_QUIRKS |
					BYT_RT5651_IN2_MAP |
					BYT_RT5651_SSP0_AIF1 |
					BYT_RT5651_MONO_SPEAKER),
	},
	{
		/* KIANO SlimNote 14.2 */
		.callback = byt_rt5651_quirk_cb,
		.matches = {
			DMI_MATCH(DMI_SYS_VENDOR, "KIANO"),
			DMI_MATCH(DMI_PRODUCT_NAME, "KIANO SlimNote 14.2"),
		},
		.driver_data = (void *)(BYT_RT5651_DEFAULT_QUIRKS |
					BYT_RT5651_IN1_IN2_MAP),
	},
	{
		/* Minnowboard Max B3 */
		.callback = byt_rt5651_quirk_cb,
		.matches = {
			DMI_MATCH(DMI_SYS_VENDOR, "Circuitco"),
			DMI_MATCH(DMI_PRODUCT_NAME, "Minnowboard Max B3 PLATFORM"),
		},
		.driver_data = (void *)(BYT_RT5651_IN1_MAP),
	},
	{
		/* Minnowboard Turbot */
		.callback = byt_rt5651_quirk_cb,
		.matches = {
			DMI_MATCH(DMI_SYS_VENDOR, "ADI"),
			DMI_MATCH(DMI_PRODUCT_NAME, "Minnowboard Turbot"),
		},
		.driver_data = (void *)(BYT_RT5651_MCLK_EN |
					BYT_RT5651_IN1_MAP),
	},
	{
		/* Point of View mobii wintab p1006w (v1.0) */
		.callback = byt_rt5651_pov_p1006w_quirk_cb,
		.matches = {
			DMI_EXACT_MATCH(DMI_SYS_VENDOR, "Insyde"),
			DMI_EXACT_MATCH(DMI_PRODUCT_NAME, "BayTrail"),
			/* Note 105b is Foxcon's USB/PCI vendor id */
			DMI_EXACT_MATCH(DMI_BOARD_VENDOR, "105B"),
			DMI_EXACT_MATCH(DMI_BOARD_NAME, "0E57"),
		},
		.driver_data = (void *)(BYT_RT5651_DMIC_MAP |
					BYT_RT5651_OVCD_TH_2000UA |
					BYT_RT5651_OVCD_SF_0P75 |
					BYT_RT5651_DMIC_EN |
					BYT_RT5651_MCLK_EN |
					BYT_RT5651_SSP0_AIF1),
	},
	{
		/* VIOS LTH17 */
		.callback = byt_rt5651_quirk_cb,
		.matches = {
			DMI_MATCH(DMI_SYS_VENDOR, "VIOS"),
			DMI_MATCH(DMI_PRODUCT_NAME, "LTH17"),
		},
		.driver_data = (void *)(BYT_RT5651_IN1_IN2_MAP |
					BYT_RT5651_JD1_1 |
					BYT_RT5651_OVCD_TH_2000UA |
					BYT_RT5651_OVCD_SF_1P0 |
					BYT_RT5651_MCLK_EN),
	},
	{
		/* Yours Y8W81 (and others using the same mainboard) */
		.callback = byt_rt5651_quirk_cb,
		.matches = {
			DMI_MATCH(DMI_BIOS_VENDOR, "INSYDE Corp."),
			/* Partial match for all devs with a W86C mainboard */
			DMI_MATCH(DMI_BIOS_VERSION, ".F.W86C."),
		},
		.driver_data = (void *)(BYT_RT5651_DEFAULT_QUIRKS |
					BYT_RT5651_IN2_MAP |
					BYT_RT5651_SSP0_AIF1 |
					BYT_RT5651_MONO_SPEAKER),
	},
	{}
};

/*
 * Note this MUST be called before snd_soc_register_card(), so that the props
 * are in place before the codec component driver's probe function parses them.
 */
static int byt_rt5651_add_codec_device_props(struct device *i2c_dev)
{
	struct property_entry props[MAX_NO_PROPS] = {};
	int cnt = 0;

	props[cnt++] = PROPERTY_ENTRY_U32("realtek,jack-detect-source",
				BYT_RT5651_JDSRC(byt_rt5651_quirk));

	props[cnt++] = PROPERTY_ENTRY_U32("realtek,over-current-threshold-microamp",
				BYT_RT5651_OVCD_TH(byt_rt5651_quirk) * 100);

	props[cnt++] = PROPERTY_ENTRY_U32("realtek,over-current-scale-factor",
				BYT_RT5651_OVCD_SF(byt_rt5651_quirk));

	if (byt_rt5651_quirk & BYT_RT5651_DMIC_EN)
		props[cnt++] = PROPERTY_ENTRY_BOOL("realtek,dmic-en");

	if (byt_rt5651_quirk & BYT_RT5651_JD_NOT_INV)
		props[cnt++] = PROPERTY_ENTRY_BOOL("realtek,jack-detect-not-inverted");

	return device_add_properties(i2c_dev, props);
}

static int byt_rt5651_init(struct snd_soc_pcm_runtime *runtime)
{
	struct snd_soc_card *card = runtime->card;
	struct snd_soc_component *codec = runtime->codec_dai->component;
	struct byt_rt5651_private *priv = snd_soc_card_get_drvdata(card);
	const struct snd_soc_dapm_route *custom_map;
	int num_routes;
	int report;
	int ret;

	card->dapm.idle_bias_off = true;

	/* Start with RC clk for jack-detect (we disable MCLK below) */
	if (byt_rt5651_quirk & BYT_RT5651_MCLK_EN)
		snd_soc_component_update_bits(codec, RT5651_GLB_CLK,
			RT5651_SCLK_SRC_MASK, RT5651_SCLK_SRC_RCCLK);

	switch (BYT_RT5651_MAP(byt_rt5651_quirk)) {
	case BYT_RT5651_IN1_MAP:
		custom_map = byt_rt5651_intmic_in1_map;
		num_routes = ARRAY_SIZE(byt_rt5651_intmic_in1_map);
		break;
	case BYT_RT5651_IN2_MAP:
		custom_map = byt_rt5651_intmic_in2_map;
		num_routes = ARRAY_SIZE(byt_rt5651_intmic_in2_map);
		break;
	case BYT_RT5651_IN1_IN2_MAP:
		custom_map = byt_rt5651_intmic_in1_in2_map;
		num_routes = ARRAY_SIZE(byt_rt5651_intmic_in1_in2_map);
		break;
	default:
		custom_map = byt_rt5651_intmic_dmic_map;
		num_routes = ARRAY_SIZE(byt_rt5651_intmic_dmic_map);
	}
	ret = snd_soc_dapm_add_routes(&card->dapm, custom_map, num_routes);
	if (ret)
		return ret;

	if (byt_rt5651_quirk & BYT_RT5651_SSP2_AIF2) {
		ret = snd_soc_dapm_add_routes(&card->dapm,
					byt_rt5651_ssp2_aif2_map,
					ARRAY_SIZE(byt_rt5651_ssp2_aif2_map));
	} else if (byt_rt5651_quirk & BYT_RT5651_SSP0_AIF1) {
		ret = snd_soc_dapm_add_routes(&card->dapm,
					byt_rt5651_ssp0_aif1_map,
					ARRAY_SIZE(byt_rt5651_ssp0_aif1_map));
	} else if (byt_rt5651_quirk & BYT_RT5651_SSP0_AIF2) {
		ret = snd_soc_dapm_add_routes(&card->dapm,
					byt_rt5651_ssp0_aif2_map,
					ARRAY_SIZE(byt_rt5651_ssp0_aif2_map));
	} else {
		ret = snd_soc_dapm_add_routes(&card->dapm,
					byt_rt5651_ssp2_aif1_map,
					ARRAY_SIZE(byt_rt5651_ssp2_aif1_map));
	}
	if (ret)
		return ret;

	ret = snd_soc_add_card_controls(card, byt_rt5651_controls,
					ARRAY_SIZE(byt_rt5651_controls));
	if (ret) {
		dev_err(card->dev, "unable to add card controls\n");
		return ret;
	}
	snd_soc_dapm_ignore_suspend(&card->dapm, "Headphone");
	snd_soc_dapm_ignore_suspend(&card->dapm, "Speaker");

	if (byt_rt5651_quirk & BYT_RT5651_MCLK_EN) {
		/*
		 * The firmware might enable the clock at
		 * boot (this information may or may not
		 * be reflected in the enable clock register).
		 * To change the rate we must disable the clock
		 * first to cover these cases. Due to common
		 * clock framework restrictions that do not allow
		 * to disable a clock that has not been enabled,
		 * we need to enable the clock first.
		 */
		ret = clk_prepare_enable(priv->mclk);
		if (!ret)
			clk_disable_unprepare(priv->mclk);

		if (byt_rt5651_quirk & BYT_RT5651_MCLK_25MHZ)
			ret = clk_set_rate(priv->mclk, 25000000);
		else
			ret = clk_set_rate(priv->mclk, 19200000);

		if (ret)
			dev_err(card->dev, "unable to set MCLK rate\n");
	}

	report = 0;
	if (BYT_RT5651_JDSRC(byt_rt5651_quirk))
		report = SND_JACK_HEADSET | SND_JACK_BTN_0;
	else if (priv->hp_detect)
		report = SND_JACK_HEADSET;

	if (report) {
		ret = snd_soc_card_jack_new(runtime->card, "Headset",
				    report, &priv->jack, bytcr_jack_pins,
				    ARRAY_SIZE(bytcr_jack_pins));
		if (ret) {
			dev_err(runtime->dev, "jack creation failed %d\n", ret);
			return ret;
		}

		if (report & SND_JACK_BTN_0)
			snd_jack_set_key(priv->jack.jack, SND_JACK_BTN_0,
					 KEY_PLAYPAUSE);

		ret = snd_soc_component_set_jack(codec, &priv->jack,
						 priv->hp_detect);
		if (ret)
			return ret;
	}

	return 0;
}

static const struct snd_soc_pcm_stream byt_rt5651_dai_params = {
	.formats = SNDRV_PCM_FMTBIT_S24_LE,
	.rate_min = 48000,
	.rate_max = 48000,
	.channels_min = 2,
	.channels_max = 2,
};

static int byt_rt5651_codec_fixup(struct snd_soc_pcm_runtime *rtd,
			    struct snd_pcm_hw_params *params)
{
	struct snd_interval *rate = hw_param_interval(params,
			SNDRV_PCM_HW_PARAM_RATE);
	struct snd_interval *channels = hw_param_interval(params,
						SNDRV_PCM_HW_PARAM_CHANNELS);
	int ret, bits;

	/* The DSP will covert the FE rate to 48k, stereo */
	rate->min = rate->max = 48000;
	channels->min = channels->max = 2;

	if ((byt_rt5651_quirk & BYT_RT5651_SSP0_AIF1) ||
	    (byt_rt5651_quirk & BYT_RT5651_SSP0_AIF2)) {
		/* set SSP0 to 16-bit */
		params_set_format(params, SNDRV_PCM_FORMAT_S16_LE);
		bits = 16;
	} else {
		/* set SSP2 to 24-bit */
		params_set_format(params, SNDRV_PCM_FORMAT_S24_LE);
		bits = 24;
	}

	/*
	 * Default mode for SSP configuration is TDM 4 slot, override config
	 * with explicit setting to I2S 2ch. The word length is set with
	 * dai_set_tdm_slot() since there is no other API exposed
	 */
	ret = snd_soc_dai_set_fmt(rtd->cpu_dai,
				  SND_SOC_DAIFMT_I2S     |
				  SND_SOC_DAIFMT_NB_NF   |
				  SND_SOC_DAIFMT_CBS_CFS
				  );

	if (ret < 0) {
		dev_err(rtd->dev, "can't set format to I2S, err %d\n", ret);
		return ret;
	}

	ret = snd_soc_dai_set_tdm_slot(rtd->cpu_dai, 0x3, 0x3, 2, bits);
	if (ret < 0) {
		dev_err(rtd->dev, "can't set I2S config, err %d\n", ret);
		return ret;
	}

	return 0;
}

static const unsigned int rates_48000[] = {
	48000,
};

static const struct snd_pcm_hw_constraint_list constraints_48000 = {
	.count = ARRAY_SIZE(rates_48000),
	.list  = rates_48000,
};

static int byt_rt5651_aif1_startup(struct snd_pcm_substream *substream)
{
	return snd_pcm_hw_constraint_list(substream->runtime, 0,
			SNDRV_PCM_HW_PARAM_RATE,
			&constraints_48000);
}

static const struct snd_soc_ops byt_rt5651_aif1_ops = {
	.startup = byt_rt5651_aif1_startup,
};

static const struct snd_soc_ops byt_rt5651_be_ssp2_ops = {
	.hw_params = byt_rt5651_aif1_hw_params,
};

static struct snd_soc_dai_link byt_rt5651_dais[] = {
	[MERR_DPCM_AUDIO] = {
		.name = "Audio Port",
		.stream_name = "Audio",
		.cpu_dai_name = "media-cpu-dai",
		.codec_dai_name = "snd-soc-dummy-dai",
		.codec_name = "snd-soc-dummy",
		.platform_name = "sst-mfld-platform",
		.nonatomic = true,
		.dynamic = 1,
		.dpcm_playback = 1,
		.dpcm_capture = 1,
		.ops = &byt_rt5651_aif1_ops,
	},
	[MERR_DPCM_DEEP_BUFFER] = {
		.name = "Deep-Buffer Audio Port",
		.stream_name = "Deep-Buffer Audio",
		.cpu_dai_name = "deepbuffer-cpu-dai",
		.codec_dai_name = "snd-soc-dummy-dai",
		.codec_name = "snd-soc-dummy",
		.platform_name = "sst-mfld-platform",
		.nonatomic = true,
		.dynamic = 1,
		.dpcm_playback = 1,
		.ops = &byt_rt5651_aif1_ops,
	},
	/* CODEC<->CODEC link */
	/* back ends */
	{
		.name = "SSP2-Codec",
		.id = 0,
		.cpu_dai_name = "ssp2-port",
		.platform_name = "sst-mfld-platform",
		.no_pcm = 1,
		.codec_dai_name = "rt5651-aif1",
		.codec_name = "i2c-10EC5651:00",
		.dai_fmt = SND_SOC_DAIFMT_I2S | SND_SOC_DAIFMT_NB_NF
						| SND_SOC_DAIFMT_CBS_CFS,
		.be_hw_params_fixup = byt_rt5651_codec_fixup,
		.ignore_suspend = 1,
		.nonatomic = true,
		.dpcm_playback = 1,
		.dpcm_capture = 1,
		.init = byt_rt5651_init,
		.ops = &byt_rt5651_be_ssp2_ops,
	},
};

/* SoC card */
static char byt_rt5651_codec_name[SND_ACPI_I2C_ID_LEN];
static char byt_rt5651_codec_aif_name[12]; /*  = "rt5651-aif[1|2]" */
static char byt_rt5651_cpu_dai_name[10]; /*  = "ssp[0|2]-port" */
static char byt_rt5651_long_name[50]; /* = "bytcr-rt5651-*-spk-*-mic[-swapped-hp]" */

static int byt_rt5651_suspend(struct snd_soc_card *card)
{
	struct snd_soc_component *component;

	if (!BYT_RT5651_JDSRC(byt_rt5651_quirk))
		return 0;

	for_each_card_components(card, component) {
		if (!strcmp(component->name, byt_rt5651_codec_name)) {
			dev_dbg(component->dev, "disabling jack detect before suspend\n");
			snd_soc_component_set_jack(component, NULL, NULL);
			break;
		}
	}

	return 0;
}

static int byt_rt5651_resume(struct snd_soc_card *card)
{
	struct byt_rt5651_private *priv = snd_soc_card_get_drvdata(card);
	struct snd_soc_component *component;

	if (!BYT_RT5651_JDSRC(byt_rt5651_quirk))
		return 0;

	for_each_card_components(card, component) {
		if (!strcmp(component->name, byt_rt5651_codec_name)) {
			dev_dbg(component->dev, "re-enabling jack detect after resume\n");
			snd_soc_component_set_jack(component, &priv->jack,
						   priv->hp_detect);
			break;
		}
	}

	return 0;
}

static struct snd_soc_card byt_rt5651_card = {
	.name = "bytcr-rt5651",
	.owner = THIS_MODULE,
	.dai_link = byt_rt5651_dais,
	.num_links = ARRAY_SIZE(byt_rt5651_dais),
	.dapm_widgets = byt_rt5651_widgets,
	.num_dapm_widgets = ARRAY_SIZE(byt_rt5651_widgets),
	.dapm_routes = byt_rt5651_audio_map,
	.num_dapm_routes = ARRAY_SIZE(byt_rt5651_audio_map),
	.fully_routed = true,
	.suspend_pre = byt_rt5651_suspend,
	.resume_post = byt_rt5651_resume,
};

static const struct x86_cpu_id baytrail_cpu_ids[] = {
	{ X86_VENDOR_INTEL, 6, INTEL_FAM6_ATOM_SILVERMONT }, /* Valleyview */
	{}
};

static const struct x86_cpu_id cherrytrail_cpu_ids[] = {
	{ X86_VENDOR_INTEL, 6, INTEL_FAM6_ATOM_AIRMONT },     /* Braswell */
	{}
};

static const struct acpi_gpio_params ext_amp_enable_gpios = { 0, 0, false };

static const struct acpi_gpio_mapping cht_rt5651_gpios[] = {
	/*
	 * Some boards have I2cSerialBusV2, GpioIo, GpioInt as ACPI resources,
	 * other boards may  have I2cSerialBusV2, GpioInt, GpioIo instead.
	 * We want the GpioIo one for the ext-amp-enable-gpio.
	 */
	{ "ext-amp-enable-gpios", &ext_amp_enable_gpios, 1, ACPI_GPIO_QUIRK_ONLY_GPIOIO },
	{ },
};

struct acpi_chan_package {   /* ACPICA seems to require 64 bit integers */
	u64 aif_value;       /* 1: AIF1, 2: AIF2 */
	u64 mclock_value;    /* usually 25MHz (0x17d7940), ignored */
};

static int snd_byt_rt5651_mc_probe(struct platform_device *pdev)
{
	static const char * const mic_name[] = { "dmic", "in1", "in2", "in12" };
	struct byt_rt5651_private *priv;
	struct snd_soc_acpi_mach *mach;
	const char *platform_name;
<<<<<<< HEAD
=======
	struct acpi_device *adev;
>>>>>>> 0ecfebd2
	struct device *codec_dev;
	const char *hp_swapped;
	bool is_bytcr = false;
	int ret_val = 0;
	int dai_index = 0;
	int i;

	priv = devm_kzalloc(&pdev->dev, sizeof(*priv), GFP_KERNEL);
	if (!priv)
		return -ENOMEM;

	/* register the soc card */
	byt_rt5651_card.dev = &pdev->dev;

	mach = byt_rt5651_card.dev->platform_data;
	snd_soc_card_set_drvdata(&byt_rt5651_card, priv);

	/* fix index of codec dai */
	for (i = 0; i < ARRAY_SIZE(byt_rt5651_dais); i++) {
		if (!strcmp(byt_rt5651_dais[i].codec_name, "i2c-10EC5651:00")) {
			dai_index = i;
			break;
		}
	}

	/* fixup codec name based on HID */
	adev = acpi_dev_get_first_match_dev(mach->id, NULL, -1);
	if (adev) {
		snprintf(byt_rt5651_codec_name, sizeof(byt_rt5651_codec_name),
			 "i2c-%s", acpi_dev_name(adev));
		put_device(&adev->dev);
		byt_rt5651_dais[dai_index].codec_name = byt_rt5651_codec_name;
	} else {
		dev_err(&pdev->dev, "Error cannot find '%s' dev\n", mach->id);
		return -ENODEV;
	}

	codec_dev = bus_find_device_by_name(&i2c_bus_type, NULL,
					    byt_rt5651_codec_name);
	if (!codec_dev)
		return -EPROBE_DEFER;

	/*
	 * swap SSP0 if bytcr is detected
	 * (will be overridden if DMI quirk is detected)
	 */
	if (x86_match_cpu(baytrail_cpu_ids)) {
		if (mach->mach_params.acpi_ipc_irq_index == 0)
			is_bytcr = true;
	}

	if (is_bytcr) {
		/*
		 * Baytrail CR platforms may have CHAN package in BIOS, try
		 * to find relevant routing quirk based as done on Windows
		 * platforms. We have to read the information directly from the
		 * BIOS, at this stage the card is not created and the links
		 * with the codec driver/pdata are non-existent
		 */

		struct acpi_chan_package chan_package;

		/* format specified: 2 64-bit integers */
		struct acpi_buffer format = {sizeof("NN"), "NN"};
		struct acpi_buffer state = {0, NULL};
		struct snd_soc_acpi_package_context pkg_ctx;
		bool pkg_found = false;

		state.length = sizeof(chan_package);
		state.pointer = &chan_package;

		pkg_ctx.name = "CHAN";
		pkg_ctx.length = 2;
		pkg_ctx.format = &format;
		pkg_ctx.state = &state;
		pkg_ctx.data_valid = false;

		pkg_found = snd_soc_acpi_find_package_from_hid(mach->id,
							       &pkg_ctx);
		if (pkg_found) {
			if (chan_package.aif_value == 1) {
				dev_info(&pdev->dev, "BIOS Routing: AIF1 connected\n");
				byt_rt5651_quirk |= BYT_RT5651_SSP0_AIF1;
			} else  if (chan_package.aif_value == 2) {
				dev_info(&pdev->dev, "BIOS Routing: AIF2 connected\n");
				byt_rt5651_quirk |= BYT_RT5651_SSP0_AIF2;
			} else {
				dev_info(&pdev->dev, "BIOS Routing isn't valid, ignored\n");
				pkg_found = false;
			}
		}

		if (!pkg_found) {
			/* no BIOS indications, assume SSP0-AIF2 connection */
			byt_rt5651_quirk |= BYT_RT5651_SSP0_AIF2;
		}
	}

	/* check quirks before creating card */
	dmi_check_system(byt_rt5651_quirk_table);

<<<<<<< HEAD
	if (quirk_override) {
=======
	if (quirk_override != -1) {
>>>>>>> 0ecfebd2
		dev_info(&pdev->dev, "Overriding quirk 0x%x => 0x%x\n",
			 (unsigned int)byt_rt5651_quirk, quirk_override);
		byt_rt5651_quirk = quirk_override;
	}

	/* Must be called before register_card, also see declaration comment. */
	ret_val = byt_rt5651_add_codec_device_props(codec_dev);
	if (ret_val) {
		put_device(codec_dev);
		return ret_val;
	}

	/* Cherry Trail devices use an external amplifier enable gpio */
	if (x86_match_cpu(cherrytrail_cpu_ids) && !byt_rt5651_gpios)
		byt_rt5651_gpios = cht_rt5651_gpios;

	if (byt_rt5651_gpios) {
		devm_acpi_dev_add_driver_gpios(codec_dev, byt_rt5651_gpios);
		priv->ext_amp_gpio = devm_fwnode_get_index_gpiod_from_child(
						&pdev->dev, "ext-amp-enable", 0,
						codec_dev->fwnode,
						GPIOD_OUT_LOW, "speaker-amp");
		if (IS_ERR(priv->ext_amp_gpio)) {
			ret_val = PTR_ERR(priv->ext_amp_gpio);
			switch (ret_val) {
			case -ENOENT:
				priv->ext_amp_gpio = NULL;
				break;
			default:
				dev_err(&pdev->dev, "Failed to get ext-amp-enable GPIO: %d\n",
					ret_val);
				/* fall through */
			case -EPROBE_DEFER:
				put_device(codec_dev);
				return ret_val;
			}
		}
		priv->hp_detect = devm_fwnode_get_index_gpiod_from_child(
						&pdev->dev, "hp-detect", 0,
						codec_dev->fwnode,
						GPIOD_IN, "hp-detect");
		if (IS_ERR(priv->hp_detect)) {
			ret_val = PTR_ERR(priv->hp_detect);
			switch (ret_val) {
			case -ENOENT:
				priv->hp_detect = NULL;
				break;
			default:
				dev_err(&pdev->dev, "Failed to get hp-detect GPIO: %d\n",
					ret_val);
				/* fall through */
			case -EPROBE_DEFER:
				put_device(codec_dev);
				return ret_val;
			}
		}
	}

	put_device(codec_dev);

	log_quirks(&pdev->dev);

	if ((byt_rt5651_quirk & BYT_RT5651_SSP2_AIF2) ||
	    (byt_rt5651_quirk & BYT_RT5651_SSP0_AIF2)) {
		/* fixup codec aif name */
		snprintf(byt_rt5651_codec_aif_name,
			sizeof(byt_rt5651_codec_aif_name),
			"%s", "rt5651-aif2");

		byt_rt5651_dais[dai_index].codec_dai_name =
			byt_rt5651_codec_aif_name;
	}

	if ((byt_rt5651_quirk & BYT_RT5651_SSP0_AIF1) ||
	    (byt_rt5651_quirk & BYT_RT5651_SSP0_AIF2)) {
		/* fixup cpu dai name name */
		snprintf(byt_rt5651_cpu_dai_name,
			sizeof(byt_rt5651_cpu_dai_name),
			"%s", "ssp0-port");

		byt_rt5651_dais[dai_index].cpu_dai_name =
			byt_rt5651_cpu_dai_name;
	}

	if (byt_rt5651_quirk & BYT_RT5651_MCLK_EN) {
		priv->mclk = devm_clk_get(&pdev->dev, "pmc_plt_clk_3");
		if (IS_ERR(priv->mclk)) {
			ret_val = PTR_ERR(priv->mclk);
			dev_err(&pdev->dev,
				"Failed to get MCLK from pmc_plt_clk_3: %d\n",
				ret_val);
			/*
			 * Fall back to bit clock usage for -ENOENT (clock not
			 * available likely due to missing dependencies), bail
			 * for all other errors, including -EPROBE_DEFER
			 */
			if (ret_val != -ENOENT)
				return ret_val;
			byt_rt5651_quirk &= ~BYT_RT5651_MCLK_EN;
		}
	}

	if (byt_rt5651_quirk & BYT_RT5651_HP_LR_SWAPPED)
		hp_swapped = "-hp-swapped";
	else
		hp_swapped = "";

	snprintf(byt_rt5651_long_name, sizeof(byt_rt5651_long_name),
		 "bytcr-rt5651-%s-spk-%s-mic%s",
		 (byt_rt5651_quirk & BYT_RT5651_MONO_SPEAKER) ?
			"mono" : "stereo",
		 mic_name[BYT_RT5651_MAP(byt_rt5651_quirk)], hp_swapped);
	byt_rt5651_card.long_name = byt_rt5651_long_name;

	/* override plaform name, if required */
	platform_name = mach->mach_params.platform;

	ret_val = snd_soc_fixup_dai_links_platform_name(&byt_rt5651_card,
							platform_name);
	if (ret_val)
		return ret_val;

	ret_val = devm_snd_soc_register_card(&pdev->dev, &byt_rt5651_card);

	if (ret_val) {
		dev_err(&pdev->dev, "devm_snd_soc_register_card failed %d\n",
			ret_val);
		return ret_val;
	}
	platform_set_drvdata(pdev, &byt_rt5651_card);
	return ret_val;
}

static struct platform_driver snd_byt_rt5651_mc_driver = {
	.driver = {
		.name = "bytcr_rt5651",
	},
	.probe = snd_byt_rt5651_mc_probe,
};

module_platform_driver(snd_byt_rt5651_mc_driver);

MODULE_DESCRIPTION("ASoC Intel(R) Baytrail CR Machine driver for RT5651");
MODULE_AUTHOR("Pierre-Louis Bossart <pierre-louis.bossart@linux.intel.com>");
MODULE_LICENSE("GPL v2");
MODULE_ALIAS("platform:bytcr_rt5651");<|MERGE_RESOLUTION|>--- conflicted
+++ resolved
@@ -94,13 +94,8 @@
 static unsigned long byt_rt5651_quirk = BYT_RT5651_DEFAULT_QUIRKS |
 					BYT_RT5651_IN2_MAP;
 
-<<<<<<< HEAD
-static unsigned int quirk_override;
-module_param_named(quirk, quirk_override, uint, 0444);
-=======
 static int quirk_override = -1;
 module_param_named(quirk, quirk_override, int, 0444);
->>>>>>> 0ecfebd2
 MODULE_PARM_DESC(quirk, "Board-specific quirk override");
 
 static void log_quirks(struct device *dev)
@@ -882,10 +877,7 @@
 	struct byt_rt5651_private *priv;
 	struct snd_soc_acpi_mach *mach;
 	const char *platform_name;
-<<<<<<< HEAD
-=======
 	struct acpi_device *adev;
->>>>>>> 0ecfebd2
 	struct device *codec_dev;
 	const char *hp_swapped;
 	bool is_bytcr = false;
@@ -987,11 +979,7 @@
 	/* check quirks before creating card */
 	dmi_check_system(byt_rt5651_quirk_table);
 
-<<<<<<< HEAD
-	if (quirk_override) {
-=======
 	if (quirk_override != -1) {
->>>>>>> 0ecfebd2
 		dev_info(&pdev->dev, "Overriding quirk 0x%x => 0x%x\n",
 			 (unsigned int)byt_rt5651_quirk, quirk_override);
 		byt_rt5651_quirk = quirk_override;
