# SPDX-License-Identifier: GPL-2.0
#
# Makefile for Mellanox 5th generation network adapters
# (ConnectX series) core & netdev driver
#

subdir-ccflags-y += -I$(src)

obj-$(CONFIG_MLX5_CORE) += mlx5_core.o

#
# mlx5 core basic
#
mlx5_core-y :=	main.o cmd.o debugfs.o fw.o eq.o uar.o pagealloc.o \
		health.o mcg.o cq.o alloc.o port.o mr.o pd.o \
		transobj.o vport.o sriov.o fs_cmd.o fs_core.o pci_irq.o \
		fs_counters.o fs_ft_pool.o rl.o lag/lag.o dev.o events.o wq.o lib/gid.o \
		lib/devcom.o lib/pci_vsc.o lib/dm.o lib/fs_ttc.o diag/fs_tracepoint.o \
		diag/fw_tracer.o diag/crdump.o devlink.o diag/rsc_dump.o \
		fw_reset.o qos.o lib/tout.o

#
# Netdev basic
#
mlx5_core-$(CONFIG_MLX5_CORE_EN) += en/rqt.o en/tir.o en/rss.o en/rx_res.o \
		en/channels.o en_main.o en_common.o en_fs.o en_ethtool.o \
		en_tx.o en_rx.o en_dim.o en_txrx.o en/xdp.o en_stats.o \
		en_selftest.o en/port.o en/monitor_stats.o en/health.o \
		en/reporter_tx.o en/reporter_rx.o en/params.o en/xsk/pool.o \
		en/xsk/setup.o en/xsk/rx.o en/xsk/tx.o en/devlink.o en/ptp.o \
		en/qos.o en/trap.o en/fs_tt_redirect.o

#
# Netdev extra
#
mlx5_core-$(CONFIG_MLX5_EN_ARFS)     += en_arfs.o
mlx5_core-$(CONFIG_MLX5_EN_RXNFC)    += en_fs_ethtool.o
mlx5_core-$(CONFIG_MLX5_CORE_EN_DCB) += en_dcbnl.o en/port_buffer.o
mlx5_core-$(CONFIG_PCI_HYPERV_INTERFACE) += en/hv_vhca_stats.o
mlx5_core-$(CONFIG_MLX5_ESWITCH)     += lag/mp.o lag/port_sel.o lib/geneve.o lib/port_tun.o \
					en_rep.o en/rep/bond.o en/mod_hdr.o \
					en/mapping.o
mlx5_core-$(CONFIG_MLX5_CLS_ACT)     += en_tc.o en/rep/tc.o en/rep/neigh.o \
					lib/fs_chains.o en/tc_tun.o \
					esw/indir_table.o en/tc_tun_encap.o \
					en/tc_tun_vxlan.o en/tc_tun_gre.o en/tc_tun_geneve.o \
					en/tc_tun_mplsoudp.o diag/en_tc_tracepoint.o \
					en/tc/post_act.o en/tc/int_port.o
<<<<<<< HEAD
=======

mlx5_core-$(CONFIG_MLX5_CLS_ACT)     += en/tc/act/act.o en/tc/act/drop.o en/tc/act/trap.o \
					en/tc/act/accept.o en/tc/act/mark.o en/tc/act/goto.o \
					en/tc/act/tun.o en/tc/act/csum.o en/tc/act/pedit.o \
					en/tc/act/vlan.o en/tc/act/vlan_mangle.o en/tc/act/mpls.o \
					en/tc/act/mirred.o en/tc/act/mirred_nic.o \
					en/tc/act/ct.o en/tc/act/sample.o en/tc/act/ptype.o \
					en/tc/act/redirect_ingress.o

>>>>>>> 754e0b0e
mlx5_core-$(CONFIG_MLX5_TC_CT)	     += en/tc_ct.o
mlx5_core-$(CONFIG_MLX5_TC_SAMPLE)   += en/tc/sample.o

#
# Core extra
#
mlx5_core-$(CONFIG_MLX5_ESWITCH)   += eswitch.o eswitch_offloads.o eswitch_offloads_termtbl.o \
				      ecpf.o rdma.o esw/legacy.o \
				      esw/devlink_port.o esw/vporttbl.o esw/qos.o

mlx5_core-$(CONFIG_MLX5_ESWITCH)   += esw/acl/helper.o \
				      esw/acl/egress_lgcy.o esw/acl/egress_ofld.o \
				      esw/acl/ingress_lgcy.o esw/acl/ingress_ofld.o

mlx5_core-$(CONFIG_MLX5_BRIDGE)    += esw/bridge.o en/rep/bridge.o

mlx5_core-$(CONFIG_MLX5_MPFS)      += lib/mpfs.o
mlx5_core-$(CONFIG_VXLAN)          += lib/vxlan.o
mlx5_core-$(CONFIG_PTP_1588_CLOCK) += lib/clock.o
mlx5_core-$(CONFIG_PCI_HYPERV_INTERFACE) += lib/hv.o lib/hv_vhca.o

#
# Ipoib netdev
#
mlx5_core-$(CONFIG_MLX5_CORE_IPOIB) += ipoib/ipoib.o ipoib/ethtool.o ipoib/ipoib_vlan.o

#
# Accelerations & FPGA
#
mlx5_core-$(CONFIG_MLX5_IPSEC) += accel/ipsec_offload.o
mlx5_core-$(CONFIG_MLX5_FPGA_IPSEC) += fpga/ipsec.o
mlx5_core-$(CONFIG_MLX5_FPGA_TLS)   += fpga/tls.o
mlx5_core-$(CONFIG_MLX5_ACCEL)      += lib/crypto.o accel/tls.o accel/ipsec.o

mlx5_core-$(CONFIG_MLX5_FPGA) += fpga/cmd.o fpga/core.o fpga/conn.o fpga/sdk.o

mlx5_core-$(CONFIG_MLX5_EN_IPSEC) += en_accel/ipsec.o en_accel/ipsec_rxtx.o \
				     en_accel/ipsec_stats.o en_accel/ipsec_fs.o

mlx5_core-$(CONFIG_MLX5_EN_TLS) += en_accel/tls.o en_accel/tls_rxtx.o en_accel/tls_stats.o \
				   en_accel/fs_tcp.o en_accel/ktls.o en_accel/ktls_txrx.o \
				   en_accel/ktls_tx.o en_accel/ktls_rx.o

mlx5_core-$(CONFIG_MLX5_SW_STEERING) += steering/dr_domain.o steering/dr_table.o \
					steering/dr_matcher.o steering/dr_rule.o \
					steering/dr_icm_pool.o steering/dr_buddy.o \
					steering/dr_ste.o steering/dr_send.o \
					steering/dr_ste_v0.o steering/dr_ste_v1.o \
					steering/dr_cmd.o steering/dr_fw.o \
					steering/dr_action.o steering/fs_dr.o \
					steering/dr_dbg.o
#
# SF device
#
mlx5_core-$(CONFIG_MLX5_SF) += sf/vhca_event.o sf/dev/dev.o sf/dev/driver.o irq_affinity.o

#
# SF manager
#
mlx5_core-$(CONFIG_MLX5_SF_MANAGER) += sf/cmd.o sf/hw_table.o sf/devlink.o<|MERGE_RESOLUTION|>--- conflicted
+++ resolved
@@ -46,8 +46,6 @@
 					en/tc_tun_vxlan.o en/tc_tun_gre.o en/tc_tun_geneve.o \
 					en/tc_tun_mplsoudp.o diag/en_tc_tracepoint.o \
 					en/tc/post_act.o en/tc/int_port.o
-<<<<<<< HEAD
-=======
 
 mlx5_core-$(CONFIG_MLX5_CLS_ACT)     += en/tc/act/act.o en/tc/act/drop.o en/tc/act/trap.o \
 					en/tc/act/accept.o en/tc/act/mark.o en/tc/act/goto.o \
@@ -57,7 +55,6 @@
 					en/tc/act/ct.o en/tc/act/sample.o en/tc/act/ptype.o \
 					en/tc/act/redirect_ingress.o
 
->>>>>>> 754e0b0e
 mlx5_core-$(CONFIG_MLX5_TC_CT)	     += en/tc_ct.o
 mlx5_core-$(CONFIG_MLX5_TC_SAMPLE)   += en/tc/sample.o
 
