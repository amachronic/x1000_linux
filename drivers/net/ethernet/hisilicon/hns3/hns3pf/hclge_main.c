--- conflicted
+++ resolved
@@ -3968,7 +3968,6 @@
 static void hclge_periodic_service_task(struct hclge_dev *hdev)
 {
 	unsigned long delta = round_jiffies_relative(HZ);
-<<<<<<< HEAD
 
 	/* Always handle the link updating to make sure link state is
 	 * updated when it is triggered by mbx.
@@ -3978,17 +3977,6 @@
 	if (time_is_after_jiffies(hdev->last_serv_processed + HZ)) {
 		delta = jiffies - hdev->last_serv_processed;
 
-=======
-
-	/* Always handle the link updating to make sure link state is
-	 * updated when it is triggered by mbx.
-	 */
-	hclge_update_link_status(hdev);
-
-	if (time_is_after_jiffies(hdev->last_serv_processed + HZ)) {
-		delta = jiffies - hdev->last_serv_processed;
-
->>>>>>> 04d5ce62
 		if (delta < round_jiffies_relative(HZ)) {
 			delta = round_jiffies_relative(HZ) - delta;
 			goto out;
@@ -9390,19 +9378,11 @@
 	int ret;
 
 	hclge_enable_vector(&hdev->misc_vector, true);
-<<<<<<< HEAD
 
 	ret = hclge_reset_rebuild(hdev);
 	if (ret)
 		dev_err(&hdev->pdev->dev, "fail to rebuild, ret=%d\n", ret);
 
-=======
-
-	ret = hclge_reset_rebuild(hdev);
-	if (ret)
-		dev_err(&hdev->pdev->dev, "fail to rebuild, ret=%d\n", ret);
-
->>>>>>> 04d5ce62
 	hdev->reset_type = HNAE3_NONE_RESET;
 	clear_bit(HCLGE_STATE_RST_HANDLING, &hdev->state);
 	up(&hdev->reset_sem);
@@ -10700,11 +10680,7 @@
 {
 	pr_info("%s is initializing\n", HCLGE_NAME);
 
-<<<<<<< HEAD
-	hclge_wq = alloc_workqueue("%s", WQ_MEM_RECLAIM, 0, HCLGE_NAME);
-=======
 	hclge_wq = alloc_workqueue("%s", 0, 0, HCLGE_NAME);
->>>>>>> 04d5ce62
 	if (!hclge_wq) {
 		pr_err("%s: failed to create workqueue\n", HCLGE_NAME);
 		return -ENOMEM;
