/*
 * A virtual v4l2-mem2mem example device.
 *
 * This is a virtual device driver for testing mem-to-mem videobuf framework.
 * It simulates a device that uses memory buffers for both source and
 * destination, processes the data and issues an "irq" (simulated by a delayed
 * workqueue).
 * The device is capable of multi-instance, multi-buffer-per-transaction
 * operation (via the mem2mem framework).
 *
 * Copyright (c) 2009-2010 Samsung Electronics Co., Ltd.
 * Pawel Osciak, <pawel@osciak.com>
 * Marek Szyprowski, <m.szyprowski@samsung.com>
 *
 * This program is free software; you can redistribute it and/or modify
 * it under the terms of the GNU General Public License as published by the
 * Free Software Foundation; either version 2 of the
 * License, or (at your option) any later version
 */
#include <linux/module.h>
#include <linux/delay.h>
#include <linux/fs.h>
#include <linux/sched.h>
#include <linux/slab.h>

#include <linux/platform_device.h>
#include <media/v4l2-mem2mem.h>
#include <media/v4l2-device.h>
#include <media/v4l2-ioctl.h>
#include <media/v4l2-ctrls.h>
#include <media/v4l2-event.h>
#include <media/videobuf2-vmalloc.h>

MODULE_DESCRIPTION("Virtual device for mem2mem framework testing");
MODULE_AUTHOR("Pawel Osciak, <pawel@osciak.com>");
MODULE_LICENSE("GPL");
MODULE_VERSION("0.1.1");
MODULE_ALIAS("mem2mem_testdev");

static unsigned debug;
module_param(debug, uint, 0644);
MODULE_PARM_DESC(debug, "activates debug info");

#define MIN_W 32
#define MIN_H 32
#define MAX_W 640
#define MAX_H 480
#define DIM_ALIGN_MASK 7 /* 8-byte alignment for line length */

/* Flags that indicate a format can be used for capture/output */
#define MEM2MEM_CAPTURE	(1 << 0)
#define MEM2MEM_OUTPUT	(1 << 1)

#define MEM2MEM_NAME		"vim2m"

/* Per queue */
#define MEM2MEM_DEF_NUM_BUFS	VIDEO_MAX_FRAME
/* In bytes, per queue */
#define MEM2MEM_VID_MEM_LIMIT	(16 * 1024 * 1024)

/* Default transaction time in msec */
#define MEM2MEM_DEF_TRANSTIME	40
#define MEM2MEM_COLOR_STEP	(0xff >> 4)
#define MEM2MEM_NUM_TILES	8

/* Flags that indicate processing mode */
#define MEM2MEM_HFLIP	(1 << 0)
#define MEM2MEM_VFLIP	(1 << 1)

#define dprintk(dev, fmt, arg...) \
	v4l2_dbg(1, debug, &dev->v4l2_dev, "%s: " fmt, __func__, ## arg)


static void vim2m_dev_release(struct device *dev)
{}

static struct platform_device vim2m_pdev = {
	.name		= MEM2MEM_NAME,
	.dev.release	= vim2m_dev_release,
};

struct vim2m_fmt {
	u32	fourcc;
	int	depth;
	/* Types the format can be used for */
	u32	types;
};

static struct vim2m_fmt formats[] = {
	{
		.fourcc	= V4L2_PIX_FMT_RGB565X, /* rrrrrggg gggbbbbb */
		.depth	= 16,
		/* Both capture and output format */
		.types	= MEM2MEM_CAPTURE | MEM2MEM_OUTPUT,
	},
	{
		.fourcc	= V4L2_PIX_FMT_YUYV,
		.depth	= 16,
		/* Output-only format */
		.types	= MEM2MEM_OUTPUT,
	},
};

#define NUM_FORMATS ARRAY_SIZE(formats)

/* Per-queue, driver-specific private data */
struct vim2m_q_data {
	unsigned int		width;
	unsigned int		height;
	unsigned int		sizeimage;
	unsigned int		sequence;
	struct vim2m_fmt	*fmt;
};

enum {
	V4L2_M2M_SRC = 0,
	V4L2_M2M_DST = 1,
};

#define V4L2_CID_TRANS_TIME_MSEC	(V4L2_CID_USER_BASE + 0x1000)
#define V4L2_CID_TRANS_NUM_BUFS		(V4L2_CID_USER_BASE + 0x1001)

static struct vim2m_fmt *find_format(struct v4l2_format *f)
{
	struct vim2m_fmt *fmt;
	unsigned int k;

	for (k = 0; k < NUM_FORMATS; k++) {
		fmt = &formats[k];
		if (fmt->fourcc == f->fmt.pix.pixelformat)
			break;
	}

	if (k == NUM_FORMATS)
		return NULL;

	return &formats[k];
}

struct vim2m_dev {
	struct v4l2_device	v4l2_dev;
	struct video_device	vfd;
#ifdef CONFIG_MEDIA_CONTROLLER
	struct media_device	mdev;
#endif

	atomic_t		num_inst;
	struct mutex		dev_mutex;
	spinlock_t		irqlock;

	struct delayed_work	work_run;

	struct v4l2_m2m_dev	*m2m_dev;
};

struct vim2m_ctx {
	struct v4l2_fh		fh;
	struct vim2m_dev	*dev;

	struct v4l2_ctrl_handler hdl;

	/* Processed buffers in this transaction */
	u8			num_processed;

	/* Transaction length (i.e. how many buffers per transaction) */
	u32			translen;
	/* Transaction time (i.e. simulated processing time) in milliseconds */
	u32			transtime;

	/* Abort requested by m2m */
	int			aborting;

	/* Processing mode */
	int			mode;

	enum v4l2_colorspace	colorspace;
	enum v4l2_ycbcr_encoding ycbcr_enc;
	enum v4l2_xfer_func	xfer_func;
	enum v4l2_quantization	quant;

	/* Source and destination queue data */
	struct vim2m_q_data   q_data[2];
};

static inline struct vim2m_ctx *file2ctx(struct file *file)
{
	return container_of(file->private_data, struct vim2m_ctx, fh);
}

static struct vim2m_q_data *get_q_data(struct vim2m_ctx *ctx,
					 enum v4l2_buf_type type)
{
	switch (type) {
	case V4L2_BUF_TYPE_VIDEO_OUTPUT:
		return &ctx->q_data[V4L2_M2M_SRC];
	case V4L2_BUF_TYPE_VIDEO_CAPTURE:
		return &ctx->q_data[V4L2_M2M_DST];
	default:
		BUG();
	}
	return NULL;
}


static int device_process(struct vim2m_ctx *ctx,
			  struct vb2_v4l2_buffer *in_vb,
			  struct vb2_v4l2_buffer *out_vb)
{
	struct vim2m_dev *dev = ctx->dev;
	struct vim2m_q_data *q_data;
	u8 *p_in, *p_out;
	int x, y, t, w;
	int tile_w, bytes_left;
	int width, height, bytesperline;

	q_data = get_q_data(ctx, V4L2_BUF_TYPE_VIDEO_OUTPUT);

	width	= q_data->width;
	height	= q_data->height;
	bytesperline	= (q_data->width * q_data->fmt->depth) >> 3;

	p_in = vb2_plane_vaddr(&in_vb->vb2_buf, 0);
	p_out = vb2_plane_vaddr(&out_vb->vb2_buf, 0);
	if (!p_in || !p_out) {
		v4l2_err(&dev->v4l2_dev,
			 "Acquiring kernel pointers to buffers failed\n");
		return -EFAULT;
	}

	if (vb2_plane_size(&in_vb->vb2_buf, 0) >
			vb2_plane_size(&out_vb->vb2_buf, 0)) {
		v4l2_err(&dev->v4l2_dev, "Output buffer is too small\n");
		return -EINVAL;
	}

	tile_w = (width * (q_data[V4L2_M2M_DST].fmt->depth >> 3))
		/ MEM2MEM_NUM_TILES;
	bytes_left = bytesperline - tile_w * MEM2MEM_NUM_TILES;
	w = 0;

	out_vb->sequence =
		get_q_data(ctx, V4L2_BUF_TYPE_VIDEO_CAPTURE)->sequence++;
	in_vb->sequence = q_data->sequence++;
	out_vb->vb2_buf.timestamp = in_vb->vb2_buf.timestamp;

	if (in_vb->flags & V4L2_BUF_FLAG_TIMECODE)
		out_vb->timecode = in_vb->timecode;
	out_vb->field = in_vb->field;
	out_vb->flags = in_vb->flags &
		(V4L2_BUF_FLAG_TIMECODE |
		 V4L2_BUF_FLAG_KEYFRAME |
		 V4L2_BUF_FLAG_PFRAME |
		 V4L2_BUF_FLAG_BFRAME |
		 V4L2_BUF_FLAG_TSTAMP_SRC_MASK);

	switch (ctx->mode) {
	case MEM2MEM_HFLIP | MEM2MEM_VFLIP:
		p_out += bytesperline * height - bytes_left;
		for (y = 0; y < height; ++y) {
			for (t = 0; t < MEM2MEM_NUM_TILES; ++t) {
				if (w & 0x1) {
					for (x = 0; x < tile_w; ++x)
						*--p_out = *p_in++ +
							MEM2MEM_COLOR_STEP;
				} else {
					for (x = 0; x < tile_w; ++x)
						*--p_out = *p_in++ -
							MEM2MEM_COLOR_STEP;
				}
				++w;
			}
			p_in += bytes_left;
			p_out -= bytes_left;
		}
		break;

	case MEM2MEM_HFLIP:
		for (y = 0; y < height; ++y) {
			p_out += MEM2MEM_NUM_TILES * tile_w;
			for (t = 0; t < MEM2MEM_NUM_TILES; ++t) {
				if (w & 0x01) {
					for (x = 0; x < tile_w; ++x)
						*--p_out = *p_in++ +
							MEM2MEM_COLOR_STEP;
				} else {
					for (x = 0; x < tile_w; ++x)
						*--p_out = *p_in++ -
							MEM2MEM_COLOR_STEP;
				}
				++w;
			}
			p_in += bytes_left;
			p_out += bytesperline;
		}
		break;

	case MEM2MEM_VFLIP:
		p_out += bytesperline * (height - 1);
		for (y = 0; y < height; ++y) {
			for (t = 0; t < MEM2MEM_NUM_TILES; ++t) {
				if (w & 0x1) {
					for (x = 0; x < tile_w; ++x)
						*p_out++ = *p_in++ +
							MEM2MEM_COLOR_STEP;
				} else {
					for (x = 0; x < tile_w; ++x)
						*p_out++ = *p_in++ -
							MEM2MEM_COLOR_STEP;
				}
				++w;
			}
			p_in += bytes_left;
			p_out += bytes_left - 2 * bytesperline;
		}
		break;

	default:
		for (y = 0; y < height; ++y) {
			for (t = 0; t < MEM2MEM_NUM_TILES; ++t) {
				if (w & 0x1) {
					for (x = 0; x < tile_w; ++x)
						*p_out++ = *p_in++ +
							MEM2MEM_COLOR_STEP;
				} else {
					for (x = 0; x < tile_w; ++x)
						*p_out++ = *p_in++ -
							MEM2MEM_COLOR_STEP;
				}
				++w;
			}
			p_in += bytes_left;
			p_out += bytes_left;
		}
	}

	return 0;
}

/*
 * mem2mem callbacks
 */

/*
 * job_ready() - check whether an instance is ready to be scheduled to run
 */
static int job_ready(void *priv)
{
	struct vim2m_ctx *ctx = priv;

	if (v4l2_m2m_num_src_bufs_ready(ctx->fh.m2m_ctx) < ctx->translen
	    || v4l2_m2m_num_dst_bufs_ready(ctx->fh.m2m_ctx) < ctx->translen) {
		dprintk(ctx->dev, "Not enough buffers available\n");
		return 0;
	}

	return 1;
}

static void job_abort(void *priv)
{
	struct vim2m_ctx *ctx = priv;

	/* Will cancel the transaction in the next interrupt handler */
	ctx->aborting = 1;
}

/* device_run() - prepares and starts the device
 *
 * This simulates all the immediate preparations required before starting
 * a device. This will be called by the framework when it decides to schedule
 * a particular instance.
 */
static void device_run(void *priv)
{
	struct vim2m_ctx *ctx = priv;
	struct vim2m_dev *dev = ctx->dev;
	struct vb2_v4l2_buffer *src_buf, *dst_buf;

	src_buf = v4l2_m2m_next_src_buf(ctx->fh.m2m_ctx);
	dst_buf = v4l2_m2m_next_dst_buf(ctx->fh.m2m_ctx);

	/* Apply request controls if any */
	v4l2_ctrl_request_setup(src_buf->vb2_buf.req_obj.req,
				&ctx->hdl);

	device_process(ctx, src_buf, dst_buf);

	/* Complete request controls if any */
	v4l2_ctrl_request_complete(src_buf->vb2_buf.req_obj.req,
				   &ctx->hdl);

	/* Run delayed work, which simulates a hardware irq  */
	schedule_delayed_work(&dev->work_run, msecs_to_jiffies(ctx->transtime));
}

static void device_work(struct work_struct *w)
{
	struct vim2m_dev *vim2m_dev =
		container_of(w, struct vim2m_dev, work_run.work);
	struct vim2m_ctx *curr_ctx;
	struct vb2_v4l2_buffer *src_vb, *dst_vb;
	unsigned long flags;

	curr_ctx = v4l2_m2m_get_curr_priv(vim2m_dev->m2m_dev);

	if (NULL == curr_ctx) {
		pr_err("Instance released before the end of transaction\n");
		return;
	}

	src_vb = v4l2_m2m_src_buf_remove(curr_ctx->fh.m2m_ctx);
	dst_vb = v4l2_m2m_dst_buf_remove(curr_ctx->fh.m2m_ctx);

	curr_ctx->num_processed++;

	spin_lock_irqsave(&vim2m_dev->irqlock, flags);
	v4l2_m2m_buf_done(src_vb, VB2_BUF_STATE_DONE);
	v4l2_m2m_buf_done(dst_vb, VB2_BUF_STATE_DONE);
	spin_unlock_irqrestore(&vim2m_dev->irqlock, flags);

	if (curr_ctx->num_processed == curr_ctx->translen
	    || curr_ctx->aborting) {
		dprintk(curr_ctx->dev, "Finishing transaction\n");
		curr_ctx->num_processed = 0;
		v4l2_m2m_job_finish(vim2m_dev->m2m_dev, curr_ctx->fh.m2m_ctx);
	} else {
		device_run(curr_ctx);
	}
}

/*
 * video ioctls
 */
static int vidioc_querycap(struct file *file, void *priv,
			   struct v4l2_capability *cap)
{
	strncpy(cap->driver, MEM2MEM_NAME, sizeof(cap->driver) - 1);
	strncpy(cap->card, MEM2MEM_NAME, sizeof(cap->card) - 1);
	snprintf(cap->bus_info, sizeof(cap->bus_info),
			"platform:%s", MEM2MEM_NAME);
	return 0;
}

static int enum_fmt(struct v4l2_fmtdesc *f, u32 type)
{
	int i, num;
	struct vim2m_fmt *fmt;

	num = 0;

	for (i = 0; i < NUM_FORMATS; ++i) {
		if (formats[i].types & type) {
			/* index-th format of type type found ? */
			if (num == f->index)
				break;
			/* Correct type but haven't reached our index yet,
			 * just increment per-type index */
			++num;
		}
	}

	if (i < NUM_FORMATS) {
		/* Format found */
		fmt = &formats[i];
		f->pixelformat = fmt->fourcc;
		return 0;
	}

	/* Format not found */
	return -EINVAL;
}

static int vidioc_enum_fmt_vid_cap(struct file *file, void *priv,
				   struct v4l2_fmtdesc *f)
{
	return enum_fmt(f, MEM2MEM_CAPTURE);
}

static int vidioc_enum_fmt_vid_out(struct file *file, void *priv,
				   struct v4l2_fmtdesc *f)
{
	return enum_fmt(f, MEM2MEM_OUTPUT);
}

static int vidioc_g_fmt(struct vim2m_ctx *ctx, struct v4l2_format *f)
{
	struct vb2_queue *vq;
	struct vim2m_q_data *q_data;

	vq = v4l2_m2m_get_vq(ctx->fh.m2m_ctx, f->type);
	if (!vq)
		return -EINVAL;

	q_data = get_q_data(ctx, f->type);

	f->fmt.pix.width	= q_data->width;
	f->fmt.pix.height	= q_data->height;
	f->fmt.pix.field	= V4L2_FIELD_NONE;
	f->fmt.pix.pixelformat	= q_data->fmt->fourcc;
	f->fmt.pix.bytesperline	= (q_data->width * q_data->fmt->depth) >> 3;
	f->fmt.pix.sizeimage	= q_data->sizeimage;
	f->fmt.pix.colorspace	= ctx->colorspace;
	f->fmt.pix.xfer_func	= ctx->xfer_func;
	f->fmt.pix.ycbcr_enc	= ctx->ycbcr_enc;
	f->fmt.pix.quantization	= ctx->quant;

	return 0;
}

static int vidioc_g_fmt_vid_out(struct file *file, void *priv,
				struct v4l2_format *f)
{
	return vidioc_g_fmt(file2ctx(file), f);
}

static int vidioc_g_fmt_vid_cap(struct file *file, void *priv,
				struct v4l2_format *f)
{
	return vidioc_g_fmt(file2ctx(file), f);
}

static int vidioc_try_fmt(struct v4l2_format *f, struct vim2m_fmt *fmt)
{
	/* V4L2 specification suggests the driver corrects the format struct
	 * if any of the dimensions is unsupported */
	if (f->fmt.pix.height < MIN_H)
		f->fmt.pix.height = MIN_H;
	else if (f->fmt.pix.height > MAX_H)
		f->fmt.pix.height = MAX_H;

	if (f->fmt.pix.width < MIN_W)
		f->fmt.pix.width = MIN_W;
	else if (f->fmt.pix.width > MAX_W)
		f->fmt.pix.width = MAX_W;

	f->fmt.pix.width &= ~DIM_ALIGN_MASK;
	f->fmt.pix.bytesperline = (f->fmt.pix.width * fmt->depth) >> 3;
	f->fmt.pix.sizeimage = f->fmt.pix.height * f->fmt.pix.bytesperline;
	f->fmt.pix.field = V4L2_FIELD_NONE;

	return 0;
}

static int vidioc_try_fmt_vid_cap(struct file *file, void *priv,
				  struct v4l2_format *f)
{
	struct vim2m_fmt *fmt;
	struct vim2m_ctx *ctx = file2ctx(file);

	fmt = find_format(f);
	if (!fmt) {
		f->fmt.pix.pixelformat = formats[0].fourcc;
		fmt = find_format(f);
	}
	if (!(fmt->types & MEM2MEM_CAPTURE)) {
		v4l2_err(&ctx->dev->v4l2_dev,
			 "Fourcc format (0x%08x) invalid.\n",
			 f->fmt.pix.pixelformat);
		return -EINVAL;
	}
	f->fmt.pix.colorspace = ctx->colorspace;
	f->fmt.pix.xfer_func = ctx->xfer_func;
	f->fmt.pix.ycbcr_enc = ctx->ycbcr_enc;
	f->fmt.pix.quantization = ctx->quant;

	return vidioc_try_fmt(f, fmt);
}

static int vidioc_try_fmt_vid_out(struct file *file, void *priv,
				  struct v4l2_format *f)
{
	struct vim2m_fmt *fmt;
	struct vim2m_ctx *ctx = file2ctx(file);

	fmt = find_format(f);
	if (!fmt) {
		f->fmt.pix.pixelformat = formats[0].fourcc;
		fmt = find_format(f);
	}
	if (!(fmt->types & MEM2MEM_OUTPUT)) {
		v4l2_err(&ctx->dev->v4l2_dev,
			 "Fourcc format (0x%08x) invalid.\n",
			 f->fmt.pix.pixelformat);
		return -EINVAL;
	}
	if (!f->fmt.pix.colorspace)
		f->fmt.pix.colorspace = V4L2_COLORSPACE_REC709;

	return vidioc_try_fmt(f, fmt);
}

static int vidioc_s_fmt(struct vim2m_ctx *ctx, struct v4l2_format *f)
{
	struct vim2m_q_data *q_data;
	struct vb2_queue *vq;

	vq = v4l2_m2m_get_vq(ctx->fh.m2m_ctx, f->type);
	if (!vq)
		return -EINVAL;

	q_data = get_q_data(ctx, f->type);
	if (!q_data)
		return -EINVAL;

	if (vb2_is_busy(vq)) {
		v4l2_err(&ctx->dev->v4l2_dev, "%s queue busy\n", __func__);
		return -EBUSY;
	}

	q_data->fmt		= find_format(f);
	q_data->width		= f->fmt.pix.width;
	q_data->height		= f->fmt.pix.height;
	q_data->sizeimage	= q_data->width * q_data->height
				* q_data->fmt->depth >> 3;

	dprintk(ctx->dev,
		"Setting format for type %d, wxh: %dx%d, fmt: %d\n",
		f->type, q_data->width, q_data->height, q_data->fmt->fourcc);

	return 0;
}

static int vidioc_s_fmt_vid_cap(struct file *file, void *priv,
				struct v4l2_format *f)
{
	int ret;

	ret = vidioc_try_fmt_vid_cap(file, priv, f);
	if (ret)
		return ret;

	return vidioc_s_fmt(file2ctx(file), f);
}

static int vidioc_s_fmt_vid_out(struct file *file, void *priv,
				struct v4l2_format *f)
{
	struct vim2m_ctx *ctx = file2ctx(file);
	int ret;

	ret = vidioc_try_fmt_vid_out(file, priv, f);
	if (ret)
		return ret;

	ret = vidioc_s_fmt(file2ctx(file), f);
	if (!ret) {
		ctx->colorspace = f->fmt.pix.colorspace;
		ctx->xfer_func = f->fmt.pix.xfer_func;
		ctx->ycbcr_enc = f->fmt.pix.ycbcr_enc;
		ctx->quant = f->fmt.pix.quantization;
	}
	return ret;
}

static int vim2m_s_ctrl(struct v4l2_ctrl *ctrl)
{
	struct vim2m_ctx *ctx =
		container_of(ctrl->handler, struct vim2m_ctx, hdl);

	switch (ctrl->id) {
	case V4L2_CID_HFLIP:
		if (ctrl->val)
			ctx->mode |= MEM2MEM_HFLIP;
		else
			ctx->mode &= ~MEM2MEM_HFLIP;
		break;

	case V4L2_CID_VFLIP:
		if (ctrl->val)
			ctx->mode |= MEM2MEM_VFLIP;
		else
			ctx->mode &= ~MEM2MEM_VFLIP;
		break;

	case V4L2_CID_TRANS_TIME_MSEC:
		ctx->transtime = ctrl->val;
		break;

	case V4L2_CID_TRANS_NUM_BUFS:
		ctx->translen = ctrl->val;
		break;

	default:
		v4l2_err(&ctx->dev->v4l2_dev, "Invalid control\n");
		return -EINVAL;
	}

	return 0;
}

static const struct v4l2_ctrl_ops vim2m_ctrl_ops = {
	.s_ctrl = vim2m_s_ctrl,
};


static const struct v4l2_ioctl_ops vim2m_ioctl_ops = {
	.vidioc_querycap	= vidioc_querycap,

	.vidioc_enum_fmt_vid_cap = vidioc_enum_fmt_vid_cap,
	.vidioc_g_fmt_vid_cap	= vidioc_g_fmt_vid_cap,
	.vidioc_try_fmt_vid_cap	= vidioc_try_fmt_vid_cap,
	.vidioc_s_fmt_vid_cap	= vidioc_s_fmt_vid_cap,

	.vidioc_enum_fmt_vid_out = vidioc_enum_fmt_vid_out,
	.vidioc_g_fmt_vid_out	= vidioc_g_fmt_vid_out,
	.vidioc_try_fmt_vid_out	= vidioc_try_fmt_vid_out,
	.vidioc_s_fmt_vid_out	= vidioc_s_fmt_vid_out,

	.vidioc_reqbufs		= v4l2_m2m_ioctl_reqbufs,
	.vidioc_querybuf	= v4l2_m2m_ioctl_querybuf,
	.vidioc_qbuf		= v4l2_m2m_ioctl_qbuf,
	.vidioc_dqbuf		= v4l2_m2m_ioctl_dqbuf,
	.vidioc_prepare_buf	= v4l2_m2m_ioctl_prepare_buf,
	.vidioc_create_bufs	= v4l2_m2m_ioctl_create_bufs,
	.vidioc_expbuf		= v4l2_m2m_ioctl_expbuf,

	.vidioc_streamon	= v4l2_m2m_ioctl_streamon,
	.vidioc_streamoff	= v4l2_m2m_ioctl_streamoff,

	.vidioc_subscribe_event = v4l2_ctrl_subscribe_event,
	.vidioc_unsubscribe_event = v4l2_event_unsubscribe,
};


/*
 * Queue operations
 */

static int vim2m_queue_setup(struct vb2_queue *vq,
				unsigned int *nbuffers, unsigned int *nplanes,
				unsigned int sizes[], struct device *alloc_devs[])
{
	struct vim2m_ctx *ctx = vb2_get_drv_priv(vq);
	struct vim2m_q_data *q_data;
	unsigned int size, count = *nbuffers;

	q_data = get_q_data(ctx, vq->type);

	size = q_data->width * q_data->height * q_data->fmt->depth >> 3;

	while (size * count > MEM2MEM_VID_MEM_LIMIT)
		(count)--;
	*nbuffers = count;

	if (*nplanes)
		return sizes[0] < size ? -EINVAL : 0;

	*nplanes = 1;
	sizes[0] = size;

	dprintk(ctx->dev, "get %d buffer(s) of size %d each.\n", count, size);

	return 0;
}

static int vim2m_buf_prepare(struct vb2_buffer *vb)
{
	struct vb2_v4l2_buffer *vbuf = to_vb2_v4l2_buffer(vb);
	struct vim2m_ctx *ctx = vb2_get_drv_priv(vb->vb2_queue);
	struct vim2m_q_data *q_data;

	dprintk(ctx->dev, "type: %d\n", vb->vb2_queue->type);

	q_data = get_q_data(ctx, vb->vb2_queue->type);
	if (V4L2_TYPE_IS_OUTPUT(vb->vb2_queue->type)) {
		if (vbuf->field == V4L2_FIELD_ANY)
			vbuf->field = V4L2_FIELD_NONE;
		if (vbuf->field != V4L2_FIELD_NONE) {
			dprintk(ctx->dev, "%s field isn't supported\n",
					__func__);
			return -EINVAL;
		}
	}

	if (vb2_plane_size(vb, 0) < q_data->sizeimage) {
		dprintk(ctx->dev, "%s data will not fit into plane (%lu < %lu)\n",
				__func__, vb2_plane_size(vb, 0), (long)q_data->sizeimage);
		return -EINVAL;
	}

	vb2_set_plane_payload(vb, 0, q_data->sizeimage);

	return 0;
}

static void vim2m_buf_queue(struct vb2_buffer *vb)
{
	struct vb2_v4l2_buffer *vbuf = to_vb2_v4l2_buffer(vb);
	struct vim2m_ctx *ctx = vb2_get_drv_priv(vb->vb2_queue);

	v4l2_m2m_buf_queue(ctx->fh.m2m_ctx, vbuf);
}

static int vim2m_start_streaming(struct vb2_queue *q, unsigned count)
{
	struct vim2m_ctx *ctx = vb2_get_drv_priv(q);
	struct vim2m_q_data *q_data = get_q_data(ctx, q->type);

	q_data->sequence = 0;
	return 0;
}

static void vim2m_stop_streaming(struct vb2_queue *q)
{
	struct vim2m_ctx *ctx = vb2_get_drv_priv(q);
	struct vim2m_dev *dev = ctx->dev;
	struct vb2_v4l2_buffer *vbuf;
	unsigned long flags;

<<<<<<< HEAD
	cancel_delayed_work_sync(&dev->work_run);
=======
	if (v4l2_m2m_get_curr_priv(dev->m2m_dev) == ctx)
		cancel_delayed_work_sync(&dev->work_run);

>>>>>>> f17b5f06
	for (;;) {
		if (V4L2_TYPE_IS_OUTPUT(q->type))
			vbuf = v4l2_m2m_src_buf_remove(ctx->fh.m2m_ctx);
		else
			vbuf = v4l2_m2m_dst_buf_remove(ctx->fh.m2m_ctx);
		if (vbuf == NULL)
			return;
		v4l2_ctrl_request_complete(vbuf->vb2_buf.req_obj.req,
					   &ctx->hdl);
		spin_lock_irqsave(&ctx->dev->irqlock, flags);
		v4l2_m2m_buf_done(vbuf, VB2_BUF_STATE_ERROR);
		spin_unlock_irqrestore(&ctx->dev->irqlock, flags);
	}
}

static void vim2m_buf_request_complete(struct vb2_buffer *vb)
{
	struct vim2m_ctx *ctx = vb2_get_drv_priv(vb->vb2_queue);

	v4l2_ctrl_request_complete(vb->req_obj.req, &ctx->hdl);
}

static const struct vb2_ops vim2m_qops = {
	.queue_setup	 = vim2m_queue_setup,
	.buf_prepare	 = vim2m_buf_prepare,
	.buf_queue	 = vim2m_buf_queue,
	.start_streaming = vim2m_start_streaming,
	.stop_streaming  = vim2m_stop_streaming,
	.wait_prepare	 = vb2_ops_wait_prepare,
	.wait_finish	 = vb2_ops_wait_finish,
	.buf_request_complete = vim2m_buf_request_complete,
};

static int queue_init(void *priv, struct vb2_queue *src_vq, struct vb2_queue *dst_vq)
{
	struct vim2m_ctx *ctx = priv;
	int ret;

	src_vq->type = V4L2_BUF_TYPE_VIDEO_OUTPUT;
	src_vq->io_modes = VB2_MMAP | VB2_USERPTR | VB2_DMABUF;
	src_vq->drv_priv = ctx;
	src_vq->buf_struct_size = sizeof(struct v4l2_m2m_buffer);
	src_vq->ops = &vim2m_qops;
	src_vq->mem_ops = &vb2_vmalloc_memops;
	src_vq->timestamp_flags = V4L2_BUF_FLAG_TIMESTAMP_COPY;
	src_vq->lock = &ctx->dev->dev_mutex;
	src_vq->supports_requests = true;

	ret = vb2_queue_init(src_vq);
	if (ret)
		return ret;

	dst_vq->type = V4L2_BUF_TYPE_VIDEO_CAPTURE;
	dst_vq->io_modes = VB2_MMAP | VB2_USERPTR | VB2_DMABUF;
	dst_vq->drv_priv = ctx;
	dst_vq->buf_struct_size = sizeof(struct v4l2_m2m_buffer);
	dst_vq->ops = &vim2m_qops;
	dst_vq->mem_ops = &vb2_vmalloc_memops;
	dst_vq->timestamp_flags = V4L2_BUF_FLAG_TIMESTAMP_COPY;
	dst_vq->lock = &ctx->dev->dev_mutex;

	return vb2_queue_init(dst_vq);
}

static const struct v4l2_ctrl_config vim2m_ctrl_trans_time_msec = {
	.ops = &vim2m_ctrl_ops,
	.id = V4L2_CID_TRANS_TIME_MSEC,
	.name = "Transaction Time (msec)",
	.type = V4L2_CTRL_TYPE_INTEGER,
	.def = MEM2MEM_DEF_TRANSTIME,
	.min = 1,
	.max = 10001,
	.step = 1,
};

static const struct v4l2_ctrl_config vim2m_ctrl_trans_num_bufs = {
	.ops = &vim2m_ctrl_ops,
	.id = V4L2_CID_TRANS_NUM_BUFS,
	.name = "Buffers Per Transaction",
	.type = V4L2_CTRL_TYPE_INTEGER,
	.def = 1,
	.min = 1,
	.max = MEM2MEM_DEF_NUM_BUFS,
	.step = 1,
};

/*
 * File operations
 */
static int vim2m_open(struct file *file)
{
	struct vim2m_dev *dev = video_drvdata(file);
	struct vim2m_ctx *ctx = NULL;
	struct v4l2_ctrl_handler *hdl;
	int rc = 0;

	if (mutex_lock_interruptible(&dev->dev_mutex))
		return -ERESTARTSYS;
	ctx = kzalloc(sizeof(*ctx), GFP_KERNEL);
	if (!ctx) {
		rc = -ENOMEM;
		goto open_unlock;
	}

	v4l2_fh_init(&ctx->fh, video_devdata(file));
	file->private_data = &ctx->fh;
	ctx->dev = dev;
	hdl = &ctx->hdl;
	v4l2_ctrl_handler_init(hdl, 4);
	v4l2_ctrl_new_std(hdl, &vim2m_ctrl_ops, V4L2_CID_HFLIP, 0, 1, 1, 0);
	v4l2_ctrl_new_std(hdl, &vim2m_ctrl_ops, V4L2_CID_VFLIP, 0, 1, 1, 0);
	v4l2_ctrl_new_custom(hdl, &vim2m_ctrl_trans_time_msec, NULL);
	v4l2_ctrl_new_custom(hdl, &vim2m_ctrl_trans_num_bufs, NULL);
	if (hdl->error) {
		rc = hdl->error;
		v4l2_ctrl_handler_free(hdl);
		kfree(ctx);
		goto open_unlock;
	}
	ctx->fh.ctrl_handler = hdl;
	v4l2_ctrl_handler_setup(hdl);

	ctx->q_data[V4L2_M2M_SRC].fmt = &formats[0];
	ctx->q_data[V4L2_M2M_SRC].width = 640;
	ctx->q_data[V4L2_M2M_SRC].height = 480;
	ctx->q_data[V4L2_M2M_SRC].sizeimage =
		ctx->q_data[V4L2_M2M_SRC].width *
		ctx->q_data[V4L2_M2M_SRC].height *
		(ctx->q_data[V4L2_M2M_SRC].fmt->depth >> 3);
	ctx->q_data[V4L2_M2M_DST] = ctx->q_data[V4L2_M2M_SRC];
	ctx->colorspace = V4L2_COLORSPACE_REC709;

	ctx->fh.m2m_ctx = v4l2_m2m_ctx_init(dev->m2m_dev, ctx, &queue_init);

	if (IS_ERR(ctx->fh.m2m_ctx)) {
		rc = PTR_ERR(ctx->fh.m2m_ctx);

		v4l2_ctrl_handler_free(hdl);
		v4l2_fh_exit(&ctx->fh);
		kfree(ctx);
		goto open_unlock;
	}

	v4l2_fh_add(&ctx->fh);
	atomic_inc(&dev->num_inst);

	dprintk(dev, "Created instance: %p, m2m_ctx: %p\n",
		ctx, ctx->fh.m2m_ctx);

open_unlock:
	mutex_unlock(&dev->dev_mutex);
	return rc;
}

static int vim2m_release(struct file *file)
{
	struct vim2m_dev *dev = video_drvdata(file);
	struct vim2m_ctx *ctx = file2ctx(file);

	dprintk(dev, "Releasing instance %p\n", ctx);

	v4l2_fh_del(&ctx->fh);
	v4l2_fh_exit(&ctx->fh);
	v4l2_ctrl_handler_free(&ctx->hdl);
	mutex_lock(&dev->dev_mutex);
	v4l2_m2m_ctx_release(ctx->fh.m2m_ctx);
	mutex_unlock(&dev->dev_mutex);
	kfree(ctx);

	atomic_dec(&dev->num_inst);

	return 0;
}

static const struct v4l2_file_operations vim2m_fops = {
	.owner		= THIS_MODULE,
	.open		= vim2m_open,
	.release	= vim2m_release,
	.poll		= v4l2_m2m_fop_poll,
	.unlocked_ioctl	= video_ioctl2,
	.mmap		= v4l2_m2m_fop_mmap,
};

static const struct video_device vim2m_videodev = {
	.name		= MEM2MEM_NAME,
	.vfl_dir	= VFL_DIR_M2M,
	.fops		= &vim2m_fops,
	.ioctl_ops	= &vim2m_ioctl_ops,
	.minor		= -1,
	.release	= video_device_release_empty,
	.device_caps	= V4L2_CAP_VIDEO_M2M | V4L2_CAP_STREAMING,
};

static const struct v4l2_m2m_ops m2m_ops = {
	.device_run	= device_run,
	.job_ready	= job_ready,
	.job_abort	= job_abort,
};

static const struct media_device_ops m2m_media_ops = {
	.req_validate = vb2_request_validate,
	.req_queue = v4l2_m2m_request_queue,
};

static int vim2m_probe(struct platform_device *pdev)
{
	struct vim2m_dev *dev;
	struct video_device *vfd;
	int ret;

	dev = devm_kzalloc(&pdev->dev, sizeof(*dev), GFP_KERNEL);
	if (!dev)
		return -ENOMEM;

	spin_lock_init(&dev->irqlock);

	ret = v4l2_device_register(&pdev->dev, &dev->v4l2_dev);
	if (ret)
		return ret;

	atomic_set(&dev->num_inst, 0);
	mutex_init(&dev->dev_mutex);

	dev->vfd = vim2m_videodev;
	vfd = &dev->vfd;
	vfd->lock = &dev->dev_mutex;
	vfd->v4l2_dev = &dev->v4l2_dev;
	INIT_DELAYED_WORK(&dev->work_run, device_work);

	ret = video_register_device(vfd, VFL_TYPE_GRABBER, 0);
	if (ret) {
		v4l2_err(&dev->v4l2_dev, "Failed to register video device\n");
		goto unreg_v4l2;
	}

	video_set_drvdata(vfd, dev);
	v4l2_info(&dev->v4l2_dev,
			"Device registered as /dev/video%d\n", vfd->num);

	platform_set_drvdata(pdev, dev);

	dev->m2m_dev = v4l2_m2m_init(&m2m_ops);
	if (IS_ERR(dev->m2m_dev)) {
		v4l2_err(&dev->v4l2_dev, "Failed to init mem2mem device\n");
		ret = PTR_ERR(dev->m2m_dev);
		goto unreg_dev;
	}

#ifdef CONFIG_MEDIA_CONTROLLER
	dev->mdev.dev = &pdev->dev;
	strscpy(dev->mdev.model, "vim2m", sizeof(dev->mdev.model));
	media_device_init(&dev->mdev);
	dev->mdev.ops = &m2m_media_ops;
	dev->v4l2_dev.mdev = &dev->mdev;

	ret = v4l2_m2m_register_media_controller(dev->m2m_dev,
			vfd, MEDIA_ENT_F_PROC_VIDEO_SCALER);
	if (ret) {
		v4l2_err(&dev->v4l2_dev, "Failed to init mem2mem media controller\n");
		goto unreg_m2m;
	}

	ret = media_device_register(&dev->mdev);
	if (ret) {
		v4l2_err(&dev->v4l2_dev, "Failed to register mem2mem media device\n");
		goto unreg_m2m_mc;
	}
#endif
	return 0;

#ifdef CONFIG_MEDIA_CONTROLLER
unreg_m2m_mc:
	v4l2_m2m_unregister_media_controller(dev->m2m_dev);
unreg_m2m:
	v4l2_m2m_release(dev->m2m_dev);
#endif
unreg_dev:
	video_unregister_device(&dev->vfd);
unreg_v4l2:
	v4l2_device_unregister(&dev->v4l2_dev);

	return ret;
}

static int vim2m_remove(struct platform_device *pdev)
{
	struct vim2m_dev *dev = platform_get_drvdata(pdev);

	v4l2_info(&dev->v4l2_dev, "Removing " MEM2MEM_NAME);

#ifdef CONFIG_MEDIA_CONTROLLER
	media_device_unregister(&dev->mdev);
	v4l2_m2m_unregister_media_controller(dev->m2m_dev);
	media_device_cleanup(&dev->mdev);
#endif
	v4l2_m2m_release(dev->m2m_dev);
	video_unregister_device(&dev->vfd);
	v4l2_device_unregister(&dev->v4l2_dev);

	return 0;
}

static struct platform_driver vim2m_pdrv = {
	.probe		= vim2m_probe,
	.remove		= vim2m_remove,
	.driver		= {
		.name	= MEM2MEM_NAME,
	},
};

static void __exit vim2m_exit(void)
{
	platform_driver_unregister(&vim2m_pdrv);
	platform_device_unregister(&vim2m_pdev);
}

static int __init vim2m_init(void)
{
	int ret;

	ret = platform_device_register(&vim2m_pdev);
	if (ret)
		return ret;

	ret = platform_driver_register(&vim2m_pdrv);
	if (ret)
		platform_device_unregister(&vim2m_pdev);

	return ret;
}

module_init(vim2m_init);
module_exit(vim2m_exit);<|MERGE_RESOLUTION|>--- conflicted
+++ resolved
@@ -807,13 +807,9 @@
 	struct vb2_v4l2_buffer *vbuf;
 	unsigned long flags;
 
-<<<<<<< HEAD
-	cancel_delayed_work_sync(&dev->work_run);
-=======
 	if (v4l2_m2m_get_curr_priv(dev->m2m_dev) == ctx)
 		cancel_delayed_work_sync(&dev->work_run);
 
->>>>>>> f17b5f06
 	for (;;) {
 		if (V4L2_TYPE_IS_OUTPUT(q->type))
 			vbuf = v4l2_m2m_src_buf_remove(ctx->fh.m2m_ctx);
