--- conflicted
+++ resolved
@@ -40,11 +40,7 @@
 	if (name) {
 		struct i915_ppgtt *ppgtt;
 
-<<<<<<< HEAD
-		strncpy(ctx->name, name, sizeof(ctx->name));
-=======
 		strncpy(ctx->name, name, sizeof(ctx->name) - 1);
->>>>>>> 04d5ce62
 
 		ppgtt = mock_ppgtt(i915, name);
 		if (!ppgtt)
@@ -90,11 +86,8 @@
 	if (IS_ERR(ctx))
 		return ctx;
 
-<<<<<<< HEAD
-=======
 	i915_gem_context_set_no_error_capture(ctx);
 
->>>>>>> 04d5ce62
 	err = gem_context_register(ctx, to_drm_file(file)->driver_priv, &id);
 	if (err < 0)
 		goto err_ctx;
@@ -117,10 +110,7 @@
 
 	i915_gem_context_clear_bannable(ctx);
 	i915_gem_context_set_persistence(ctx);
-<<<<<<< HEAD
-=======
 	i915_gem_context_set_no_error_capture(ctx);
->>>>>>> 04d5ce62
 
 	return ctx;
 }
