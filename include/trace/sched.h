--- conflicted
+++ resolved
@@ -17,21 +17,12 @@
 		TPARGS(rq, p));
 
 DECLARE_TRACE(sched_wakeup,
-<<<<<<< HEAD
-	TPPROTO(struct rq *rq, struct task_struct *p),
-		TPARGS(rq, p));
-
-DECLARE_TRACE(sched_wakeup_new,
-	TPPROTO(struct rq *rq, struct task_struct *p),
-		TPARGS(rq, p));
-=======
 	TPPROTO(struct rq *rq, struct task_struct *p, int success),
 		TPARGS(rq, p, success));
 
 DECLARE_TRACE(sched_wakeup_new,
 	TPPROTO(struct rq *rq, struct task_struct *p, int success),
 		TPARGS(rq, p, success));
->>>>>>> 8c384cde
 
 DECLARE_TRACE(sched_switch,
 	TPPROTO(struct rq *rq, struct task_struct *prev,
@@ -39,13 +30,8 @@
 		TPARGS(rq, prev, next));
 
 DECLARE_TRACE(sched_migrate_task,
-<<<<<<< HEAD
-	TPPROTO(struct rq *rq, struct task_struct *p, int dest_cpu),
-		TPARGS(rq, p, dest_cpu));
-=======
 	TPPROTO(struct task_struct *p, int orig_cpu, int dest_cpu),
 		TPARGS(p, orig_cpu, dest_cpu));
->>>>>>> 8c384cde
 
 DECLARE_TRACE(sched_process_free,
 	TPPROTO(struct task_struct *p),
