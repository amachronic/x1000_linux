// SPDX-License-Identifier: GPL-2.0
/*
 * Copyright (C) 2009 Oracle.  All rights reserved.
 */

#include <linux/sched.h>
#include <linux/pagemap.h>
#include <linux/writeback.h>
#include <linux/blkdev.h>
#include <linux/rbtree.h>
#include <linux/slab.h>
#include "ctree.h"
#include "disk-io.h"
#include "transaction.h"
#include "volumes.h"
#include "locking.h"
#include "btrfs_inode.h"
#include "async-thread.h"
#include "free-space-cache.h"
#include "inode-map.h"
#include "qgroup.h"
#include "print-tree.h"

/*
 * backref_node, mapping_node and tree_block start with this
 */
struct tree_entry {
	struct rb_node rb_node;
	u64 bytenr;
};

/*
 * present a tree block in the backref cache
 */
struct backref_node {
	struct rb_node rb_node;
	u64 bytenr;

	u64 new_bytenr;
	/* objectid of tree block owner, can be not uptodate */
	u64 owner;
	/* link to pending, changed or detached list */
	struct list_head list;
	/* list of upper level blocks reference this block */
	struct list_head upper;
	/* list of child blocks in the cache */
	struct list_head lower;
	/* NULL if this node is not tree root */
	struct btrfs_root *root;
	/* extent buffer got by COW the block */
	struct extent_buffer *eb;
	/* level of tree block */
	unsigned int level:8;
	/* is the block in non-reference counted tree */
	unsigned int cowonly:1;
	/* 1 if no child node in the cache */
	unsigned int lowest:1;
	/* is the extent buffer locked */
	unsigned int locked:1;
	/* has the block been processed */
	unsigned int processed:1;
	/* have backrefs of this block been checked */
	unsigned int checked:1;
	/*
	 * 1 if corresponding block has been cowed but some upper
	 * level block pointers may not point to the new location
	 */
	unsigned int pending:1;
	/*
	 * 1 if the backref node isn't connected to any other
	 * backref node.
	 */
	unsigned int detached:1;
};

/*
 * present a block pointer in the backref cache
 */
struct backref_edge {
	struct list_head list[2];
	struct backref_node *node[2];
};

#define LOWER	0
#define UPPER	1
#define RELOCATION_RESERVED_NODES	256

struct backref_cache {
	/* red black tree of all backref nodes in the cache */
	struct rb_root rb_root;
	/* for passing backref nodes to btrfs_reloc_cow_block */
	struct backref_node *path[BTRFS_MAX_LEVEL];
	/*
	 * list of blocks that have been cowed but some block
	 * pointers in upper level blocks may not reflect the
	 * new location
	 */
	struct list_head pending[BTRFS_MAX_LEVEL];
	/* list of backref nodes with no child node */
	struct list_head leaves;
	/* list of blocks that have been cowed in current transaction */
	struct list_head changed;
	/* list of detached backref node. */
	struct list_head detached;

	u64 last_trans;

	int nr_nodes;
	int nr_edges;
};

/*
 * map address of tree root to tree
 */
struct mapping_node {
	struct rb_node rb_node;
	u64 bytenr;
	void *data;
};

struct mapping_tree {
	struct rb_root rb_root;
	spinlock_t lock;
};

/*
 * present a tree block to process
 */
struct tree_block {
	struct rb_node rb_node;
	u64 bytenr;
	struct btrfs_key key;
	unsigned int level:8;
	unsigned int key_ready:1;
};

#define MAX_EXTENTS 128

struct file_extent_cluster {
	u64 start;
	u64 end;
	u64 boundary[MAX_EXTENTS];
	unsigned int nr;
};

struct reloc_control {
	/* block group to relocate */
	struct btrfs_block_group_cache *block_group;
	/* extent tree */
	struct btrfs_root *extent_root;
	/* inode for moving data */
	struct inode *data_inode;

	struct btrfs_block_rsv *block_rsv;

	struct backref_cache backref_cache;

	struct file_extent_cluster cluster;
	/* tree blocks have been processed */
	struct extent_io_tree processed_blocks;
	/* map start of tree root to corresponding reloc tree */
	struct mapping_tree reloc_root_tree;
	/* list of reloc trees */
	struct list_head reloc_roots;
	/* list of subvolume trees that get relocated */
	struct list_head dirty_subvol_roots;
	/* size of metadata reservation for merging reloc trees */
	u64 merging_rsv_size;
	/* size of relocated tree nodes */
	u64 nodes_relocated;
	/* reserved size for block group relocation*/
	u64 reserved_bytes;

	u64 search_start;
	u64 extents_found;

	unsigned int stage:8;
	unsigned int create_reloc_tree:1;
	unsigned int merge_reloc_tree:1;
	unsigned int found_file_extent:1;
};

/* stages of data relocation */
#define MOVE_DATA_EXTENTS	0
#define UPDATE_DATA_PTRS	1

static void remove_backref_node(struct backref_cache *cache,
				struct backref_node *node);
static void __mark_block_processed(struct reloc_control *rc,
				   struct backref_node *node);

static void mapping_tree_init(struct mapping_tree *tree)
{
	tree->rb_root = RB_ROOT;
	spin_lock_init(&tree->lock);
}

static void backref_cache_init(struct backref_cache *cache)
{
	int i;
	cache->rb_root = RB_ROOT;
	for (i = 0; i < BTRFS_MAX_LEVEL; i++)
		INIT_LIST_HEAD(&cache->pending[i]);
	INIT_LIST_HEAD(&cache->changed);
	INIT_LIST_HEAD(&cache->detached);
	INIT_LIST_HEAD(&cache->leaves);
}

static void backref_cache_cleanup(struct backref_cache *cache)
{
	struct backref_node *node;
	int i;

	while (!list_empty(&cache->detached)) {
		node = list_entry(cache->detached.next,
				  struct backref_node, list);
		remove_backref_node(cache, node);
	}

	while (!list_empty(&cache->leaves)) {
		node = list_entry(cache->leaves.next,
				  struct backref_node, lower);
		remove_backref_node(cache, node);
	}

	cache->last_trans = 0;

	for (i = 0; i < BTRFS_MAX_LEVEL; i++)
		ASSERT(list_empty(&cache->pending[i]));
	ASSERT(list_empty(&cache->changed));
	ASSERT(list_empty(&cache->detached));
	ASSERT(RB_EMPTY_ROOT(&cache->rb_root));
	ASSERT(!cache->nr_nodes);
	ASSERT(!cache->nr_edges);
}

static struct backref_node *alloc_backref_node(struct backref_cache *cache)
{
	struct backref_node *node;

	node = kzalloc(sizeof(*node), GFP_NOFS);
	if (node) {
		INIT_LIST_HEAD(&node->list);
		INIT_LIST_HEAD(&node->upper);
		INIT_LIST_HEAD(&node->lower);
		RB_CLEAR_NODE(&node->rb_node);
		cache->nr_nodes++;
	}
	return node;
}

static void free_backref_node(struct backref_cache *cache,
			      struct backref_node *node)
{
	if (node) {
		cache->nr_nodes--;
		kfree(node);
	}
}

static struct backref_edge *alloc_backref_edge(struct backref_cache *cache)
{
	struct backref_edge *edge;

	edge = kzalloc(sizeof(*edge), GFP_NOFS);
	if (edge)
		cache->nr_edges++;
	return edge;
}

static void free_backref_edge(struct backref_cache *cache,
			      struct backref_edge *edge)
{
	if (edge) {
		cache->nr_edges--;
		kfree(edge);
	}
}

static struct rb_node *tree_insert(struct rb_root *root, u64 bytenr,
				   struct rb_node *node)
{
	struct rb_node **p = &root->rb_node;
	struct rb_node *parent = NULL;
	struct tree_entry *entry;

	while (*p) {
		parent = *p;
		entry = rb_entry(parent, struct tree_entry, rb_node);

		if (bytenr < entry->bytenr)
			p = &(*p)->rb_left;
		else if (bytenr > entry->bytenr)
			p = &(*p)->rb_right;
		else
			return parent;
	}

	rb_link_node(node, parent, p);
	rb_insert_color(node, root);
	return NULL;
}

static struct rb_node *tree_search(struct rb_root *root, u64 bytenr)
{
	struct rb_node *n = root->rb_node;
	struct tree_entry *entry;

	while (n) {
		entry = rb_entry(n, struct tree_entry, rb_node);

		if (bytenr < entry->bytenr)
			n = n->rb_left;
		else if (bytenr > entry->bytenr)
			n = n->rb_right;
		else
			return n;
	}
	return NULL;
}

static void backref_tree_panic(struct rb_node *rb_node, int errno, u64 bytenr)
{

	struct btrfs_fs_info *fs_info = NULL;
	struct backref_node *bnode = rb_entry(rb_node, struct backref_node,
					      rb_node);
	if (bnode->root)
		fs_info = bnode->root->fs_info;
	btrfs_panic(fs_info, errno,
		    "Inconsistency in backref cache found at offset %llu",
		    bytenr);
}

/*
 * walk up backref nodes until reach node presents tree root
 */
static struct backref_node *walk_up_backref(struct backref_node *node,
					    struct backref_edge *edges[],
					    int *index)
{
	struct backref_edge *edge;
	int idx = *index;

	while (!list_empty(&node->upper)) {
		edge = list_entry(node->upper.next,
				  struct backref_edge, list[LOWER]);
		edges[idx++] = edge;
		node = edge->node[UPPER];
	}
	BUG_ON(node->detached);
	*index = idx;
	return node;
}

/*
 * walk down backref nodes to find start of next reference path
 */
static struct backref_node *walk_down_backref(struct backref_edge *edges[],
					      int *index)
{
	struct backref_edge *edge;
	struct backref_node *lower;
	int idx = *index;

	while (idx > 0) {
		edge = edges[idx - 1];
		lower = edge->node[LOWER];
		if (list_is_last(&edge->list[LOWER], &lower->upper)) {
			idx--;
			continue;
		}
		edge = list_entry(edge->list[LOWER].next,
				  struct backref_edge, list[LOWER]);
		edges[idx - 1] = edge;
		*index = idx;
		return edge->node[UPPER];
	}
	*index = 0;
	return NULL;
}

static void unlock_node_buffer(struct backref_node *node)
{
	if (node->locked) {
		btrfs_tree_unlock(node->eb);
		node->locked = 0;
	}
}

static void drop_node_buffer(struct backref_node *node)
{
	if (node->eb) {
		unlock_node_buffer(node);
		free_extent_buffer(node->eb);
		node->eb = NULL;
	}
}

static void drop_backref_node(struct backref_cache *tree,
			      struct backref_node *node)
{
	BUG_ON(!list_empty(&node->upper));

	drop_node_buffer(node);
	list_del(&node->list);
	list_del(&node->lower);
	if (!RB_EMPTY_NODE(&node->rb_node))
		rb_erase(&node->rb_node, &tree->rb_root);
	free_backref_node(tree, node);
}

/*
 * remove a backref node from the backref cache
 */
static void remove_backref_node(struct backref_cache *cache,
				struct backref_node *node)
{
	struct backref_node *upper;
	struct backref_edge *edge;

	if (!node)
		return;

	BUG_ON(!node->lowest && !node->detached);
	while (!list_empty(&node->upper)) {
		edge = list_entry(node->upper.next, struct backref_edge,
				  list[LOWER]);
		upper = edge->node[UPPER];
		list_del(&edge->list[LOWER]);
		list_del(&edge->list[UPPER]);
		free_backref_edge(cache, edge);

		if (RB_EMPTY_NODE(&upper->rb_node)) {
			BUG_ON(!list_empty(&node->upper));
			drop_backref_node(cache, node);
			node = upper;
			node->lowest = 1;
			continue;
		}
		/*
		 * add the node to leaf node list if no other
		 * child block cached.
		 */
		if (list_empty(&upper->lower)) {
			list_add_tail(&upper->lower, &cache->leaves);
			upper->lowest = 1;
		}
	}

	drop_backref_node(cache, node);
}

static void update_backref_node(struct backref_cache *cache,
				struct backref_node *node, u64 bytenr)
{
	struct rb_node *rb_node;
	rb_erase(&node->rb_node, &cache->rb_root);
	node->bytenr = bytenr;
	rb_node = tree_insert(&cache->rb_root, node->bytenr, &node->rb_node);
	if (rb_node)
		backref_tree_panic(rb_node, -EEXIST, bytenr);
}

/*
 * update backref cache after a transaction commit
 */
static int update_backref_cache(struct btrfs_trans_handle *trans,
				struct backref_cache *cache)
{
	struct backref_node *node;
	int level = 0;

	if (cache->last_trans == 0) {
		cache->last_trans = trans->transid;
		return 0;
	}

	if (cache->last_trans == trans->transid)
		return 0;

	/*
	 * detached nodes are used to avoid unnecessary backref
	 * lookup. transaction commit changes the extent tree.
	 * so the detached nodes are no longer useful.
	 */
	while (!list_empty(&cache->detached)) {
		node = list_entry(cache->detached.next,
				  struct backref_node, list);
		remove_backref_node(cache, node);
	}

	while (!list_empty(&cache->changed)) {
		node = list_entry(cache->changed.next,
				  struct backref_node, list);
		list_del_init(&node->list);
		BUG_ON(node->pending);
		update_backref_node(cache, node, node->new_bytenr);
	}

	/*
	 * some nodes can be left in the pending list if there were
	 * errors during processing the pending nodes.
	 */
	for (level = 0; level < BTRFS_MAX_LEVEL; level++) {
		list_for_each_entry(node, &cache->pending[level], list) {
			BUG_ON(!node->pending);
			if (node->bytenr == node->new_bytenr)
				continue;
			update_backref_node(cache, node, node->new_bytenr);
		}
	}

	cache->last_trans = 0;
	return 1;
}


static int should_ignore_root(struct btrfs_root *root)
{
	struct btrfs_root *reloc_root;

	if (!test_bit(BTRFS_ROOT_REF_COWS, &root->state))
		return 0;

	reloc_root = root->reloc_root;
	if (!reloc_root)
		return 0;

	if (btrfs_root_last_snapshot(&reloc_root->root_item) ==
	    root->fs_info->running_transaction->transid - 1)
		return 0;
	/*
	 * if there is reloc tree and it was created in previous
	 * transaction backref lookup can find the reloc tree,
	 * so backref node for the fs tree root is useless for
	 * relocation.
	 */
	return 1;
}
/*
 * find reloc tree by address of tree root
 */
static struct btrfs_root *find_reloc_root(struct reloc_control *rc,
					  u64 bytenr)
{
	struct rb_node *rb_node;
	struct mapping_node *node;
	struct btrfs_root *root = NULL;

	spin_lock(&rc->reloc_root_tree.lock);
	rb_node = tree_search(&rc->reloc_root_tree.rb_root, bytenr);
	if (rb_node) {
		node = rb_entry(rb_node, struct mapping_node, rb_node);
		root = (struct btrfs_root *)node->data;
	}
	spin_unlock(&rc->reloc_root_tree.lock);
	return root;
}

static int is_cowonly_root(u64 root_objectid)
{
	if (root_objectid == BTRFS_ROOT_TREE_OBJECTID ||
	    root_objectid == BTRFS_EXTENT_TREE_OBJECTID ||
	    root_objectid == BTRFS_CHUNK_TREE_OBJECTID ||
	    root_objectid == BTRFS_DEV_TREE_OBJECTID ||
	    root_objectid == BTRFS_TREE_LOG_OBJECTID ||
	    root_objectid == BTRFS_CSUM_TREE_OBJECTID ||
	    root_objectid == BTRFS_UUID_TREE_OBJECTID ||
	    root_objectid == BTRFS_QUOTA_TREE_OBJECTID ||
	    root_objectid == BTRFS_FREE_SPACE_TREE_OBJECTID)
		return 1;
	return 0;
}

static struct btrfs_root *read_fs_root(struct btrfs_fs_info *fs_info,
					u64 root_objectid)
{
	struct btrfs_key key;

	key.objectid = root_objectid;
	key.type = BTRFS_ROOT_ITEM_KEY;
	if (is_cowonly_root(root_objectid))
		key.offset = 0;
	else
		key.offset = (u64)-1;

	return btrfs_get_fs_root(fs_info, &key, false);
}

static noinline_for_stack
int find_inline_backref(struct extent_buffer *leaf, int slot,
			unsigned long *ptr, unsigned long *end)
{
	struct btrfs_key key;
	struct btrfs_extent_item *ei;
	struct btrfs_tree_block_info *bi;
	u32 item_size;

	btrfs_item_key_to_cpu(leaf, &key, slot);

	item_size = btrfs_item_size_nr(leaf, slot);
	if (item_size < sizeof(*ei)) {
		btrfs_print_v0_err(leaf->fs_info);
		btrfs_handle_fs_error(leaf->fs_info, -EINVAL, NULL);
		return 1;
	}
	ei = btrfs_item_ptr(leaf, slot, struct btrfs_extent_item);
	WARN_ON(!(btrfs_extent_flags(leaf, ei) &
		  BTRFS_EXTENT_FLAG_TREE_BLOCK));

	if (key.type == BTRFS_EXTENT_ITEM_KEY &&
	    item_size <= sizeof(*ei) + sizeof(*bi)) {
		WARN_ON(item_size < sizeof(*ei) + sizeof(*bi));
		return 1;
	}
	if (key.type == BTRFS_METADATA_ITEM_KEY &&
	    item_size <= sizeof(*ei)) {
		WARN_ON(item_size < sizeof(*ei));
		return 1;
	}

	if (key.type == BTRFS_EXTENT_ITEM_KEY) {
		bi = (struct btrfs_tree_block_info *)(ei + 1);
		*ptr = (unsigned long)(bi + 1);
	} else {
		*ptr = (unsigned long)(ei + 1);
	}
	*end = (unsigned long)ei + item_size;
	return 0;
}

/*
 * build backref tree for a given tree block. root of the backref tree
 * corresponds the tree block, leaves of the backref tree correspond
 * roots of b-trees that reference the tree block.
 *
 * the basic idea of this function is check backrefs of a given block
 * to find upper level blocks that reference the block, and then check
 * backrefs of these upper level blocks recursively. the recursion stop
 * when tree root is reached or backrefs for the block is cached.
 *
 * NOTE: if we find backrefs for a block are cached, we know backrefs
 * for all upper level blocks that directly/indirectly reference the
 * block are also cached.
 */
static noinline_for_stack
struct backref_node *build_backref_tree(struct reloc_control *rc,
					struct btrfs_key *node_key,
					int level, u64 bytenr)
{
	struct backref_cache *cache = &rc->backref_cache;
	struct btrfs_path *path1; /* For searching extent root */
	struct btrfs_path *path2; /* For searching parent of TREE_BLOCK_REF */
	struct extent_buffer *eb;
	struct btrfs_root *root;
	struct backref_node *cur;
	struct backref_node *upper;
	struct backref_node *lower;
	struct backref_node *node = NULL;
	struct backref_node *exist = NULL;
	struct backref_edge *edge;
	struct rb_node *rb_node;
	struct btrfs_key key;
	unsigned long end;
	unsigned long ptr;
	LIST_HEAD(list); /* Pending edge list, upper node needs to be checked */
	LIST_HEAD(useless);
	int cowonly;
	int ret;
	int err = 0;
	bool need_check = true;

	path1 = btrfs_alloc_path();
	path2 = btrfs_alloc_path();
	if (!path1 || !path2) {
		err = -ENOMEM;
		goto out;
	}
	path1->reada = READA_FORWARD;
	path2->reada = READA_FORWARD;

	node = alloc_backref_node(cache);
	if (!node) {
		err = -ENOMEM;
		goto out;
	}

	node->bytenr = bytenr;
	node->level = level;
	node->lowest = 1;
	cur = node;
again:
	end = 0;
	ptr = 0;
	key.objectid = cur->bytenr;
	key.type = BTRFS_METADATA_ITEM_KEY;
	key.offset = (u64)-1;

	path1->search_commit_root = 1;
	path1->skip_locking = 1;
	ret = btrfs_search_slot(NULL, rc->extent_root, &key, path1,
				0, 0);
	if (ret < 0) {
		err = ret;
		goto out;
	}
	ASSERT(ret);
	ASSERT(path1->slots[0]);

	path1->slots[0]--;

	WARN_ON(cur->checked);
	if (!list_empty(&cur->upper)) {
		/*
		 * the backref was added previously when processing
		 * backref of type BTRFS_TREE_BLOCK_REF_KEY
		 */
		ASSERT(list_is_singular(&cur->upper));
		edge = list_entry(cur->upper.next, struct backref_edge,
				  list[LOWER]);
		ASSERT(list_empty(&edge->list[UPPER]));
		exist = edge->node[UPPER];
		/*
		 * add the upper level block to pending list if we need
		 * check its backrefs
		 */
		if (!exist->checked)
			list_add_tail(&edge->list[UPPER], &list);
	} else {
		exist = NULL;
	}

	while (1) {
		cond_resched();
		eb = path1->nodes[0];

		if (ptr >= end) {
			if (path1->slots[0] >= btrfs_header_nritems(eb)) {
				ret = btrfs_next_leaf(rc->extent_root, path1);
				if (ret < 0) {
					err = ret;
					goto out;
				}
				if (ret > 0)
					break;
				eb = path1->nodes[0];
			}

			btrfs_item_key_to_cpu(eb, &key, path1->slots[0]);
			if (key.objectid != cur->bytenr) {
				WARN_ON(exist);
				break;
			}

			if (key.type == BTRFS_EXTENT_ITEM_KEY ||
			    key.type == BTRFS_METADATA_ITEM_KEY) {
				ret = find_inline_backref(eb, path1->slots[0],
							  &ptr, &end);
				if (ret)
					goto next;
			}
		}

		if (ptr < end) {
			/* update key for inline back ref */
			struct btrfs_extent_inline_ref *iref;
			int type;
			iref = (struct btrfs_extent_inline_ref *)ptr;
			type = btrfs_get_extent_inline_ref_type(eb, iref,
							BTRFS_REF_TYPE_BLOCK);
			if (type == BTRFS_REF_TYPE_INVALID) {
				err = -EUCLEAN;
				goto out;
			}
			key.type = type;
			key.offset = btrfs_extent_inline_ref_offset(eb, iref);

			WARN_ON(key.type != BTRFS_TREE_BLOCK_REF_KEY &&
				key.type != BTRFS_SHARED_BLOCK_REF_KEY);
		}

		/*
		 * Parent node found and matches current inline ref, no need to
		 * rebuild this node for this inline ref.
		 */
		if (exist &&
		    ((key.type == BTRFS_TREE_BLOCK_REF_KEY &&
		      exist->owner == key.offset) ||
		     (key.type == BTRFS_SHARED_BLOCK_REF_KEY &&
		      exist->bytenr == key.offset))) {
			exist = NULL;
			goto next;
		}

		/* SHARED_BLOCK_REF means key.offset is the parent bytenr */
		if (key.type == BTRFS_SHARED_BLOCK_REF_KEY) {
			if (key.objectid == key.offset) {
				/*
				 * Only root blocks of reloc trees use backref
				 * pointing to itself.
				 */
				root = find_reloc_root(rc, cur->bytenr);
				ASSERT(root);
				cur->root = root;
				break;
			}

			edge = alloc_backref_edge(cache);
			if (!edge) {
				err = -ENOMEM;
				goto out;
			}
			rb_node = tree_search(&cache->rb_root, key.offset);
			if (!rb_node) {
				upper = alloc_backref_node(cache);
				if (!upper) {
					free_backref_edge(cache, edge);
					err = -ENOMEM;
					goto out;
				}
				upper->bytenr = key.offset;
				upper->level = cur->level + 1;
				/*
				 *  backrefs for the upper level block isn't
				 *  cached, add the block to pending list
				 */
				list_add_tail(&edge->list[UPPER], &list);
			} else {
				upper = rb_entry(rb_node, struct backref_node,
						 rb_node);
				ASSERT(upper->checked);
				INIT_LIST_HEAD(&edge->list[UPPER]);
			}
			list_add_tail(&edge->list[LOWER], &cur->upper);
			edge->node[LOWER] = cur;
			edge->node[UPPER] = upper;

			goto next;
		} else if (unlikely(key.type == BTRFS_EXTENT_REF_V0_KEY)) {
			err = -EINVAL;
			btrfs_print_v0_err(rc->extent_root->fs_info);
			btrfs_handle_fs_error(rc->extent_root->fs_info, err,
					      NULL);
			goto out;
		} else if (key.type != BTRFS_TREE_BLOCK_REF_KEY) {
			goto next;
		}

		/*
		 * key.type == BTRFS_TREE_BLOCK_REF_KEY, inline ref offset
		 * means the root objectid. We need to search the tree to get
		 * its parent bytenr.
		 */
		root = read_fs_root(rc->extent_root->fs_info, key.offset);
		if (IS_ERR(root)) {
			err = PTR_ERR(root);
			goto out;
		}

		if (!test_bit(BTRFS_ROOT_REF_COWS, &root->state))
			cur->cowonly = 1;

		if (btrfs_root_level(&root->root_item) == cur->level) {
			/* tree root */
			ASSERT(btrfs_root_bytenr(&root->root_item) ==
			       cur->bytenr);
			if (should_ignore_root(root))
				list_add(&cur->list, &useless);
			else
				cur->root = root;
			break;
		}

		level = cur->level + 1;

		/* Search the tree to find parent blocks referring the block. */
		path2->search_commit_root = 1;
		path2->skip_locking = 1;
		path2->lowest_level = level;
		ret = btrfs_search_slot(NULL, root, node_key, path2, 0, 0);
		path2->lowest_level = 0;
		if (ret < 0) {
			err = ret;
			goto out;
		}
		if (ret > 0 && path2->slots[level] > 0)
			path2->slots[level]--;

		eb = path2->nodes[level];
		if (btrfs_node_blockptr(eb, path2->slots[level]) !=
		    cur->bytenr) {
			btrfs_err(root->fs_info,
	"couldn't find block (%llu) (level %d) in tree (%llu) with key (%llu %u %llu)",
				  cur->bytenr, level - 1,
				  root->root_key.objectid,
				  node_key->objectid, node_key->type,
				  node_key->offset);
			err = -ENOENT;
			goto out;
		}
		lower = cur;
		need_check = true;

		/* Add all nodes and edges in the path */
		for (; level < BTRFS_MAX_LEVEL; level++) {
			if (!path2->nodes[level]) {
				ASSERT(btrfs_root_bytenr(&root->root_item) ==
				       lower->bytenr);
				if (should_ignore_root(root))
					list_add(&lower->list, &useless);
				else
					lower->root = root;
				break;
			}

			edge = alloc_backref_edge(cache);
			if (!edge) {
				err = -ENOMEM;
				goto out;
			}

			eb = path2->nodes[level];
			rb_node = tree_search(&cache->rb_root, eb->start);
			if (!rb_node) {
				upper = alloc_backref_node(cache);
				if (!upper) {
					free_backref_edge(cache, edge);
					err = -ENOMEM;
					goto out;
				}
				upper->bytenr = eb->start;
				upper->owner = btrfs_header_owner(eb);
				upper->level = lower->level + 1;
				if (!test_bit(BTRFS_ROOT_REF_COWS,
					      &root->state))
					upper->cowonly = 1;

				/*
				 * if we know the block isn't shared
				 * we can void checking its backrefs.
				 */
				if (btrfs_block_can_be_shared(root, eb))
					upper->checked = 0;
				else
					upper->checked = 1;

				/*
				 * add the block to pending list if we
				 * need check its backrefs, we only do this once
				 * while walking up a tree as we will catch
				 * anything else later on.
				 */
				if (!upper->checked && need_check) {
					need_check = false;
					list_add_tail(&edge->list[UPPER],
						      &list);
				} else {
					if (upper->checked)
						need_check = true;
					INIT_LIST_HEAD(&edge->list[UPPER]);
				}
			} else {
				upper = rb_entry(rb_node, struct backref_node,
						 rb_node);
				ASSERT(upper->checked);
				INIT_LIST_HEAD(&edge->list[UPPER]);
				if (!upper->owner)
					upper->owner = btrfs_header_owner(eb);
			}
			list_add_tail(&edge->list[LOWER], &lower->upper);
			edge->node[LOWER] = lower;
			edge->node[UPPER] = upper;

			if (rb_node)
				break;
			lower = upper;
			upper = NULL;
		}
		btrfs_release_path(path2);
next:
		if (ptr < end) {
			ptr += btrfs_extent_inline_ref_size(key.type);
			if (ptr >= end) {
				WARN_ON(ptr > end);
				ptr = 0;
				end = 0;
			}
		}
		if (ptr >= end)
			path1->slots[0]++;
	}
	btrfs_release_path(path1);

	cur->checked = 1;
	WARN_ON(exist);

	/* the pending list isn't empty, take the first block to process */
	if (!list_empty(&list)) {
		edge = list_entry(list.next, struct backref_edge, list[UPPER]);
		list_del_init(&edge->list[UPPER]);
		cur = edge->node[UPPER];
		goto again;
	}

	/*
	 * everything goes well, connect backref nodes and insert backref nodes
	 * into the cache.
	 */
	ASSERT(node->checked);
	cowonly = node->cowonly;
	if (!cowonly) {
		rb_node = tree_insert(&cache->rb_root, node->bytenr,
				      &node->rb_node);
		if (rb_node)
			backref_tree_panic(rb_node, -EEXIST, node->bytenr);
		list_add_tail(&node->lower, &cache->leaves);
	}

	list_for_each_entry(edge, &node->upper, list[LOWER])
		list_add_tail(&edge->list[UPPER], &list);

	while (!list_empty(&list)) {
		edge = list_entry(list.next, struct backref_edge, list[UPPER]);
		list_del_init(&edge->list[UPPER]);
		upper = edge->node[UPPER];
		if (upper->detached) {
			list_del(&edge->list[LOWER]);
			lower = edge->node[LOWER];
			free_backref_edge(cache, edge);
			if (list_empty(&lower->upper))
				list_add(&lower->list, &useless);
			continue;
		}

		if (!RB_EMPTY_NODE(&upper->rb_node)) {
			if (upper->lowest) {
				list_del_init(&upper->lower);
				upper->lowest = 0;
			}

			list_add_tail(&edge->list[UPPER], &upper->lower);
			continue;
		}

		if (!upper->checked) {
			/*
			 * Still want to blow up for developers since this is a
			 * logic bug.
			 */
			ASSERT(0);
			err = -EINVAL;
			goto out;
		}
		if (cowonly != upper->cowonly) {
			ASSERT(0);
			err = -EINVAL;
			goto out;
		}

		if (!cowonly) {
			rb_node = tree_insert(&cache->rb_root, upper->bytenr,
					      &upper->rb_node);
			if (rb_node)
				backref_tree_panic(rb_node, -EEXIST,
						   upper->bytenr);
		}

		list_add_tail(&edge->list[UPPER], &upper->lower);

		list_for_each_entry(edge, &upper->upper, list[LOWER])
			list_add_tail(&edge->list[UPPER], &list);
	}
	/*
	 * process useless backref nodes. backref nodes for tree leaves
	 * are deleted from the cache. backref nodes for upper level
	 * tree blocks are left in the cache to avoid unnecessary backref
	 * lookup.
	 */
	while (!list_empty(&useless)) {
		upper = list_entry(useless.next, struct backref_node, list);
		list_del_init(&upper->list);
		ASSERT(list_empty(&upper->upper));
		if (upper == node)
			node = NULL;
		if (upper->lowest) {
			list_del_init(&upper->lower);
			upper->lowest = 0;
		}
		while (!list_empty(&upper->lower)) {
			edge = list_entry(upper->lower.next,
					  struct backref_edge, list[UPPER]);
			list_del(&edge->list[UPPER]);
			list_del(&edge->list[LOWER]);
			lower = edge->node[LOWER];
			free_backref_edge(cache, edge);

			if (list_empty(&lower->upper))
				list_add(&lower->list, &useless);
		}
		__mark_block_processed(rc, upper);
		if (upper->level > 0) {
			list_add(&upper->list, &cache->detached);
			upper->detached = 1;
		} else {
			rb_erase(&upper->rb_node, &cache->rb_root);
			free_backref_node(cache, upper);
		}
	}
out:
	btrfs_free_path(path1);
	btrfs_free_path(path2);
	if (err) {
		while (!list_empty(&useless)) {
			lower = list_entry(useless.next,
					   struct backref_node, list);
			list_del_init(&lower->list);
		}
		while (!list_empty(&list)) {
			edge = list_first_entry(&list, struct backref_edge,
						list[UPPER]);
			list_del(&edge->list[UPPER]);
			list_del(&edge->list[LOWER]);
			lower = edge->node[LOWER];
			upper = edge->node[UPPER];
			free_backref_edge(cache, edge);

			/*
			 * Lower is no longer linked to any upper backref nodes
			 * and isn't in the cache, we can free it ourselves.
			 */
			if (list_empty(&lower->upper) &&
			    RB_EMPTY_NODE(&lower->rb_node))
				list_add(&lower->list, &useless);

			if (!RB_EMPTY_NODE(&upper->rb_node))
				continue;

			/* Add this guy's upper edges to the list to process */
			list_for_each_entry(edge, &upper->upper, list[LOWER])
				list_add_tail(&edge->list[UPPER], &list);
			if (list_empty(&upper->upper))
				list_add(&upper->list, &useless);
		}

		while (!list_empty(&useless)) {
			lower = list_entry(useless.next,
					   struct backref_node, list);
			list_del_init(&lower->list);
			if (lower == node)
				node = NULL;
			free_backref_node(cache, lower);
		}

		free_backref_node(cache, node);
		return ERR_PTR(err);
	}
	ASSERT(!node || !node->detached);
	return node;
}

/*
 * helper to add backref node for the newly created snapshot.
 * the backref node is created by cloning backref node that
 * corresponds to root of source tree
 */
static int clone_backref_node(struct btrfs_trans_handle *trans,
			      struct reloc_control *rc,
			      struct btrfs_root *src,
			      struct btrfs_root *dest)
{
	struct btrfs_root *reloc_root = src->reloc_root;
	struct backref_cache *cache = &rc->backref_cache;
	struct backref_node *node = NULL;
	struct backref_node *new_node;
	struct backref_edge *edge;
	struct backref_edge *new_edge;
	struct rb_node *rb_node;

	if (cache->last_trans > 0)
		update_backref_cache(trans, cache);

	rb_node = tree_search(&cache->rb_root, src->commit_root->start);
	if (rb_node) {
		node = rb_entry(rb_node, struct backref_node, rb_node);
		if (node->detached)
			node = NULL;
		else
			BUG_ON(node->new_bytenr != reloc_root->node->start);
	}

	if (!node) {
		rb_node = tree_search(&cache->rb_root,
				      reloc_root->commit_root->start);
		if (rb_node) {
			node = rb_entry(rb_node, struct backref_node,
					rb_node);
			BUG_ON(node->detached);
		}
	}

	if (!node)
		return 0;

	new_node = alloc_backref_node(cache);
	if (!new_node)
		return -ENOMEM;

	new_node->bytenr = dest->node->start;
	new_node->level = node->level;
	new_node->lowest = node->lowest;
	new_node->checked = 1;
	new_node->root = dest;

	if (!node->lowest) {
		list_for_each_entry(edge, &node->lower, list[UPPER]) {
			new_edge = alloc_backref_edge(cache);
			if (!new_edge)
				goto fail;

			new_edge->node[UPPER] = new_node;
			new_edge->node[LOWER] = edge->node[LOWER];
			list_add_tail(&new_edge->list[UPPER],
				      &new_node->lower);
		}
	} else {
		list_add_tail(&new_node->lower, &cache->leaves);
	}

	rb_node = tree_insert(&cache->rb_root, new_node->bytenr,
			      &new_node->rb_node);
	if (rb_node)
		backref_tree_panic(rb_node, -EEXIST, new_node->bytenr);

	if (!new_node->lowest) {
		list_for_each_entry(new_edge, &new_node->lower, list[UPPER]) {
			list_add_tail(&new_edge->list[LOWER],
				      &new_edge->node[LOWER]->upper);
		}
	}
	return 0;
fail:
	while (!list_empty(&new_node->lower)) {
		new_edge = list_entry(new_node->lower.next,
				      struct backref_edge, list[UPPER]);
		list_del(&new_edge->list[UPPER]);
		free_backref_edge(cache, new_edge);
	}
	free_backref_node(cache, new_node);
	return -ENOMEM;
}

/*
 * helper to add 'address of tree root -> reloc tree' mapping
 */
static int __must_check __add_reloc_root(struct btrfs_root *root)
{
	struct btrfs_fs_info *fs_info = root->fs_info;
	struct rb_node *rb_node;
	struct mapping_node *node;
	struct reloc_control *rc = fs_info->reloc_ctl;

	node = kmalloc(sizeof(*node), GFP_NOFS);
	if (!node)
		return -ENOMEM;

	node->bytenr = root->node->start;
	node->data = root;

	spin_lock(&rc->reloc_root_tree.lock);
	rb_node = tree_insert(&rc->reloc_root_tree.rb_root,
			      node->bytenr, &node->rb_node);
	spin_unlock(&rc->reloc_root_tree.lock);
	if (rb_node) {
		btrfs_panic(fs_info, -EEXIST,
			    "Duplicate root found for start=%llu while inserting into relocation tree",
			    node->bytenr);
	}

	list_add_tail(&root->root_list, &rc->reloc_roots);
	return 0;
}

/*
 * helper to delete the 'address of tree root -> reloc tree'
 * mapping
 */
static void __del_reloc_root(struct btrfs_root *root)
{
	struct btrfs_fs_info *fs_info = root->fs_info;
	struct rb_node *rb_node;
	struct mapping_node *node = NULL;
	struct reloc_control *rc = fs_info->reloc_ctl;

	if (rc && root->node) {
		spin_lock(&rc->reloc_root_tree.lock);
		rb_node = tree_search(&rc->reloc_root_tree.rb_root,
				      root->node->start);
		if (rb_node) {
			node = rb_entry(rb_node, struct mapping_node, rb_node);
			rb_erase(&node->rb_node, &rc->reloc_root_tree.rb_root);
		}
		spin_unlock(&rc->reloc_root_tree.lock);
		if (!node)
			return;
		BUG_ON((struct btrfs_root *)node->data != root);
	}

	spin_lock(&fs_info->trans_lock);
	list_del_init(&root->root_list);
	spin_unlock(&fs_info->trans_lock);
	kfree(node);
}

/*
 * helper to update the 'address of tree root -> reloc tree'
 * mapping
 */
static int __update_reloc_root(struct btrfs_root *root, u64 new_bytenr)
{
	struct btrfs_fs_info *fs_info = root->fs_info;
	struct rb_node *rb_node;
	struct mapping_node *node = NULL;
	struct reloc_control *rc = fs_info->reloc_ctl;

	spin_lock(&rc->reloc_root_tree.lock);
	rb_node = tree_search(&rc->reloc_root_tree.rb_root,
			      root->node->start);
	if (rb_node) {
		node = rb_entry(rb_node, struct mapping_node, rb_node);
		rb_erase(&node->rb_node, &rc->reloc_root_tree.rb_root);
	}
	spin_unlock(&rc->reloc_root_tree.lock);

	if (!node)
		return 0;
	BUG_ON((struct btrfs_root *)node->data != root);

	spin_lock(&rc->reloc_root_tree.lock);
	node->bytenr = new_bytenr;
	rb_node = tree_insert(&rc->reloc_root_tree.rb_root,
			      node->bytenr, &node->rb_node);
	spin_unlock(&rc->reloc_root_tree.lock);
	if (rb_node)
		backref_tree_panic(rb_node, -EEXIST, node->bytenr);
	return 0;
}

static struct btrfs_root *create_reloc_root(struct btrfs_trans_handle *trans,
					struct btrfs_root *root, u64 objectid)
{
	struct btrfs_fs_info *fs_info = root->fs_info;
	struct btrfs_root *reloc_root;
	struct extent_buffer *eb;
	struct btrfs_root_item *root_item;
	struct btrfs_key root_key;
	int ret;

	root_item = kmalloc(sizeof(*root_item), GFP_NOFS);
	BUG_ON(!root_item);

	root_key.objectid = BTRFS_TREE_RELOC_OBJECTID;
	root_key.type = BTRFS_ROOT_ITEM_KEY;
	root_key.offset = objectid;

	if (root->root_key.objectid == objectid) {
		u64 commit_root_gen;

		/* called by btrfs_init_reloc_root */
		ret = btrfs_copy_root(trans, root, root->commit_root, &eb,
				      BTRFS_TREE_RELOC_OBJECTID);
		BUG_ON(ret);
		/*
		 * Set the last_snapshot field to the generation of the commit
		 * root - like this ctree.c:btrfs_block_can_be_shared() behaves
		 * correctly (returns true) when the relocation root is created
		 * either inside the critical section of a transaction commit
		 * (through transaction.c:qgroup_account_snapshot()) and when
		 * it's created before the transaction commit is started.
		 */
		commit_root_gen = btrfs_header_generation(root->commit_root);
		btrfs_set_root_last_snapshot(&root->root_item, commit_root_gen);
	} else {
		/*
		 * called by btrfs_reloc_post_snapshot_hook.
		 * the source tree is a reloc tree, all tree blocks
		 * modified after it was created have RELOC flag
		 * set in their headers. so it's OK to not update
		 * the 'last_snapshot'.
		 */
		ret = btrfs_copy_root(trans, root, root->node, &eb,
				      BTRFS_TREE_RELOC_OBJECTID);
		BUG_ON(ret);
	}

	memcpy(root_item, &root->root_item, sizeof(*root_item));
	btrfs_set_root_bytenr(root_item, eb->start);
	btrfs_set_root_level(root_item, btrfs_header_level(eb));
	btrfs_set_root_generation(root_item, trans->transid);

	if (root->root_key.objectid == objectid) {
		btrfs_set_root_refs(root_item, 0);
		memset(&root_item->drop_progress, 0,
		       sizeof(struct btrfs_disk_key));
		root_item->drop_level = 0;
	}

	btrfs_tree_unlock(eb);
	free_extent_buffer(eb);

	ret = btrfs_insert_root(trans, fs_info->tree_root,
				&root_key, root_item);
	BUG_ON(ret);
	kfree(root_item);

	reloc_root = btrfs_read_fs_root(fs_info->tree_root, &root_key);
	BUG_ON(IS_ERR(reloc_root));
	reloc_root->last_trans = trans->transid;
	return reloc_root;
}

/*
 * create reloc tree for a given fs tree. reloc tree is just a
 * snapshot of the fs tree with special root objectid.
 */
int btrfs_init_reloc_root(struct btrfs_trans_handle *trans,
			  struct btrfs_root *root)
{
	struct btrfs_fs_info *fs_info = root->fs_info;
	struct btrfs_root *reloc_root;
	struct reloc_control *rc = fs_info->reloc_ctl;
	struct btrfs_block_rsv *rsv;
	int clear_rsv = 0;
	int ret;

	if (root->reloc_root) {
		reloc_root = root->reloc_root;
		reloc_root->last_trans = trans->transid;
		return 0;
	}

	if (!rc || !rc->create_reloc_tree ||
	    root->root_key.objectid == BTRFS_TREE_RELOC_OBJECTID)
		return 0;

	if (!trans->reloc_reserved) {
		rsv = trans->block_rsv;
		trans->block_rsv = rc->block_rsv;
		clear_rsv = 1;
	}
	reloc_root = create_reloc_root(trans, root, root->root_key.objectid);
	if (clear_rsv)
		trans->block_rsv = rsv;

	ret = __add_reloc_root(reloc_root);
	BUG_ON(ret < 0);
	root->reloc_root = reloc_root;
	return 0;
}

/*
 * update root item of reloc tree
 */
int btrfs_update_reloc_root(struct btrfs_trans_handle *trans,
			    struct btrfs_root *root)
{
	struct btrfs_fs_info *fs_info = root->fs_info;
	struct btrfs_root *reloc_root;
	struct btrfs_root_item *root_item;
	int ret;

	if (test_bit(BTRFS_ROOT_DEAD_RELOC_TREE, &root->state) ||
	    !root->reloc_root)
		goto out;

	reloc_root = root->reloc_root;
	root_item = &reloc_root->root_item;

	/* root->reloc_root will stay until current relocation finished */
	if (fs_info->reloc_ctl->merge_reloc_tree &&
	    btrfs_root_refs(root_item) == 0) {
		set_bit(BTRFS_ROOT_DEAD_RELOC_TREE, &root->state);
		__del_reloc_root(reloc_root);
	}

	if (reloc_root->commit_root != reloc_root->node) {
		btrfs_set_root_node(root_item, reloc_root->node);
		free_extent_buffer(reloc_root->commit_root);
		reloc_root->commit_root = btrfs_root_node(reloc_root);
	}

	ret = btrfs_update_root(trans, fs_info->tree_root,
				&reloc_root->root_key, root_item);
	BUG_ON(ret);

out:
	return 0;
}

/*
 * helper to find first cached inode with inode number >= objectid
 * in a subvolume
 */
static struct inode *find_next_inode(struct btrfs_root *root, u64 objectid)
{
	struct rb_node *node;
	struct rb_node *prev;
	struct btrfs_inode *entry;
	struct inode *inode;

	spin_lock(&root->inode_lock);
again:
	node = root->inode_tree.rb_node;
	prev = NULL;
	while (node) {
		prev = node;
		entry = rb_entry(node, struct btrfs_inode, rb_node);

		if (objectid < btrfs_ino(entry))
			node = node->rb_left;
		else if (objectid > btrfs_ino(entry))
			node = node->rb_right;
		else
			break;
	}
	if (!node) {
		while (prev) {
			entry = rb_entry(prev, struct btrfs_inode, rb_node);
			if (objectid <= btrfs_ino(entry)) {
				node = prev;
				break;
			}
			prev = rb_next(prev);
		}
	}
	while (node) {
		entry = rb_entry(node, struct btrfs_inode, rb_node);
		inode = igrab(&entry->vfs_inode);
		if (inode) {
			spin_unlock(&root->inode_lock);
			return inode;
		}

		objectid = btrfs_ino(entry) + 1;
		if (cond_resched_lock(&root->inode_lock))
			goto again;

		node = rb_next(node);
	}
	spin_unlock(&root->inode_lock);
	return NULL;
}

static int in_block_group(u64 bytenr,
			  struct btrfs_block_group_cache *block_group)
{
	if (bytenr >= block_group->key.objectid &&
	    bytenr < block_group->key.objectid + block_group->key.offset)
		return 1;
	return 0;
}

/*
 * get new location of data
 */
static int get_new_location(struct inode *reloc_inode, u64 *new_bytenr,
			    u64 bytenr, u64 num_bytes)
{
	struct btrfs_root *root = BTRFS_I(reloc_inode)->root;
	struct btrfs_path *path;
	struct btrfs_file_extent_item *fi;
	struct extent_buffer *leaf;
	int ret;

	path = btrfs_alloc_path();
	if (!path)
		return -ENOMEM;

	bytenr -= BTRFS_I(reloc_inode)->index_cnt;
	ret = btrfs_lookup_file_extent(NULL, root, path,
			btrfs_ino(BTRFS_I(reloc_inode)), bytenr, 0);
	if (ret < 0)
		goto out;
	if (ret > 0) {
		ret = -ENOENT;
		goto out;
	}

	leaf = path->nodes[0];
	fi = btrfs_item_ptr(leaf, path->slots[0],
			    struct btrfs_file_extent_item);

	BUG_ON(btrfs_file_extent_offset(leaf, fi) ||
	       btrfs_file_extent_compression(leaf, fi) ||
	       btrfs_file_extent_encryption(leaf, fi) ||
	       btrfs_file_extent_other_encoding(leaf, fi));

	if (num_bytes != btrfs_file_extent_disk_num_bytes(leaf, fi)) {
		ret = -EINVAL;
		goto out;
	}

	*new_bytenr = btrfs_file_extent_disk_bytenr(leaf, fi);
	ret = 0;
out:
	btrfs_free_path(path);
	return ret;
}

/*
 * update file extent items in the tree leaf to point to
 * the new locations.
 */
static noinline_for_stack
int replace_file_extents(struct btrfs_trans_handle *trans,
			 struct reloc_control *rc,
			 struct btrfs_root *root,
			 struct extent_buffer *leaf)
{
	struct btrfs_fs_info *fs_info = root->fs_info;
	struct btrfs_key key;
	struct btrfs_file_extent_item *fi;
	struct inode *inode = NULL;
	u64 parent;
	u64 bytenr;
	u64 new_bytenr = 0;
	u64 num_bytes;
	u64 end;
	u32 nritems;
	u32 i;
	int ret = 0;
	int first = 1;
	int dirty = 0;

	if (rc->stage != UPDATE_DATA_PTRS)
		return 0;

	/* reloc trees always use full backref */
	if (root->root_key.objectid == BTRFS_TREE_RELOC_OBJECTID)
		parent = leaf->start;
	else
		parent = 0;

	nritems = btrfs_header_nritems(leaf);
	for (i = 0; i < nritems; i++) {
		struct btrfs_ref ref = { 0 };

		cond_resched();
		btrfs_item_key_to_cpu(leaf, &key, i);
		if (key.type != BTRFS_EXTENT_DATA_KEY)
			continue;
		fi = btrfs_item_ptr(leaf, i, struct btrfs_file_extent_item);
		if (btrfs_file_extent_type(leaf, fi) ==
		    BTRFS_FILE_EXTENT_INLINE)
			continue;
		bytenr = btrfs_file_extent_disk_bytenr(leaf, fi);
		num_bytes = btrfs_file_extent_disk_num_bytes(leaf, fi);
		if (bytenr == 0)
			continue;
		if (!in_block_group(bytenr, rc->block_group))
			continue;

		/*
		 * if we are modifying block in fs tree, wait for readpage
		 * to complete and drop the extent cache
		 */
		if (root->root_key.objectid != BTRFS_TREE_RELOC_OBJECTID) {
			if (first) {
				inode = find_next_inode(root, key.objectid);
				first = 0;
			} else if (inode && btrfs_ino(BTRFS_I(inode)) < key.objectid) {
				btrfs_add_delayed_iput(inode);
				inode = find_next_inode(root, key.objectid);
			}
			if (inode && btrfs_ino(BTRFS_I(inode)) == key.objectid) {
				end = key.offset +
				      btrfs_file_extent_num_bytes(leaf, fi);
				WARN_ON(!IS_ALIGNED(key.offset,
						    fs_info->sectorsize));
				WARN_ON(!IS_ALIGNED(end, fs_info->sectorsize));
				end--;
				ret = try_lock_extent(&BTRFS_I(inode)->io_tree,
						      key.offset, end);
				if (!ret)
					continue;

				btrfs_drop_extent_cache(BTRFS_I(inode),
						key.offset,	end, 1);
				unlock_extent(&BTRFS_I(inode)->io_tree,
					      key.offset, end);
			}
		}

		ret = get_new_location(rc->data_inode, &new_bytenr,
				       bytenr, num_bytes);
		if (ret) {
			/*
			 * Don't have to abort since we've not changed anything
			 * in the file extent yet.
			 */
			break;
		}

		btrfs_set_file_extent_disk_bytenr(leaf, fi, new_bytenr);
		dirty = 1;

		key.offset -= btrfs_file_extent_offset(leaf, fi);
		btrfs_init_generic_ref(&ref, BTRFS_ADD_DELAYED_REF, new_bytenr,
				       num_bytes, parent);
		ref.real_root = root->root_key.objectid;
		btrfs_init_data_ref(&ref, btrfs_header_owner(leaf),
				    key.objectid, key.offset);
		ret = btrfs_inc_extent_ref(trans, &ref);
		if (ret) {
			btrfs_abort_transaction(trans, ret);
			break;
		}

		btrfs_init_generic_ref(&ref, BTRFS_DROP_DELAYED_REF, bytenr,
				       num_bytes, parent);
		ref.real_root = root->root_key.objectid;
		btrfs_init_data_ref(&ref, btrfs_header_owner(leaf),
				    key.objectid, key.offset);
		ret = btrfs_free_extent(trans, &ref);
		if (ret) {
			btrfs_abort_transaction(trans, ret);
			break;
		}
	}
	if (dirty)
		btrfs_mark_buffer_dirty(leaf);
	if (inode)
		btrfs_add_delayed_iput(inode);
	return ret;
}

static noinline_for_stack
int memcmp_node_keys(struct extent_buffer *eb, int slot,
		     struct btrfs_path *path, int level)
{
	struct btrfs_disk_key key1;
	struct btrfs_disk_key key2;
	btrfs_node_key(eb, &key1, slot);
	btrfs_node_key(path->nodes[level], &key2, path->slots[level]);
	return memcmp(&key1, &key2, sizeof(key1));
}

/*
 * try to replace tree blocks in fs tree with the new blocks
 * in reloc tree. tree blocks haven't been modified since the
 * reloc tree was create can be replaced.
 *
 * if a block was replaced, level of the block + 1 is returned.
 * if no block got replaced, 0 is returned. if there are other
 * errors, a negative error number is returned.
 */
static noinline_for_stack
int replace_path(struct btrfs_trans_handle *trans, struct reloc_control *rc,
		 struct btrfs_root *dest, struct btrfs_root *src,
		 struct btrfs_path *path, struct btrfs_key *next_key,
		 int lowest_level, int max_level)
{
	struct btrfs_fs_info *fs_info = dest->fs_info;
	struct extent_buffer *eb;
	struct extent_buffer *parent;
	struct btrfs_ref ref = { 0 };
	struct btrfs_key key;
	u64 old_bytenr;
	u64 new_bytenr;
	u64 old_ptr_gen;
	u64 new_ptr_gen;
	u64 last_snapshot;
	u32 blocksize;
	int cow = 0;
	int level;
	int ret;
	int slot;

	BUG_ON(src->root_key.objectid != BTRFS_TREE_RELOC_OBJECTID);
	BUG_ON(dest->root_key.objectid == BTRFS_TREE_RELOC_OBJECTID);

	last_snapshot = btrfs_root_last_snapshot(&src->root_item);
again:
	slot = path->slots[lowest_level];
	btrfs_node_key_to_cpu(path->nodes[lowest_level], &key, slot);

	eb = btrfs_lock_root_node(dest);
	btrfs_set_lock_blocking_write(eb);
	level = btrfs_header_level(eb);

	if (level < lowest_level) {
		btrfs_tree_unlock(eb);
		free_extent_buffer(eb);
		return 0;
	}

	if (cow) {
		ret = btrfs_cow_block(trans, dest, eb, NULL, 0, &eb);
		BUG_ON(ret);
	}
	btrfs_set_lock_blocking_write(eb);

	if (next_key) {
		next_key->objectid = (u64)-1;
		next_key->type = (u8)-1;
		next_key->offset = (u64)-1;
	}

	parent = eb;
	while (1) {
		struct btrfs_key first_key;

		level = btrfs_header_level(parent);
		BUG_ON(level < lowest_level);

		ret = btrfs_bin_search(parent, &key, level, &slot);
		if (ret < 0)
			break;
		if (ret && slot > 0)
			slot--;

		if (next_key && slot + 1 < btrfs_header_nritems(parent))
			btrfs_node_key_to_cpu(parent, next_key, slot + 1);

		old_bytenr = btrfs_node_blockptr(parent, slot);
		blocksize = fs_info->nodesize;
		old_ptr_gen = btrfs_node_ptr_generation(parent, slot);
		btrfs_node_key_to_cpu(parent, &first_key, slot);

		if (level <= max_level) {
			eb = path->nodes[level];
			new_bytenr = btrfs_node_blockptr(eb,
							path->slots[level]);
			new_ptr_gen = btrfs_node_ptr_generation(eb,
							path->slots[level]);
		} else {
			new_bytenr = 0;
			new_ptr_gen = 0;
		}

		if (WARN_ON(new_bytenr > 0 && new_bytenr == old_bytenr)) {
			ret = level;
			break;
		}

		if (new_bytenr == 0 || old_ptr_gen > last_snapshot ||
		    memcmp_node_keys(parent, slot, path, level)) {
			if (level <= lowest_level) {
				ret = 0;
				break;
			}

			eb = read_tree_block(fs_info, old_bytenr, old_ptr_gen,
					     level - 1, &first_key);
			if (IS_ERR(eb)) {
				ret = PTR_ERR(eb);
				break;
			} else if (!extent_buffer_uptodate(eb)) {
				ret = -EIO;
				free_extent_buffer(eb);
				break;
			}
			btrfs_tree_lock(eb);
			if (cow) {
				ret = btrfs_cow_block(trans, dest, eb, parent,
						      slot, &eb);
				BUG_ON(ret);
			}
			btrfs_set_lock_blocking_write(eb);

			btrfs_tree_unlock(parent);
			free_extent_buffer(parent);

			parent = eb;
			continue;
		}

		if (!cow) {
			btrfs_tree_unlock(parent);
			free_extent_buffer(parent);
			cow = 1;
			goto again;
		}

		btrfs_node_key_to_cpu(path->nodes[level], &key,
				      path->slots[level]);
		btrfs_release_path(path);

		path->lowest_level = level;
		ret = btrfs_search_slot(trans, src, &key, path, 0, 1);
		path->lowest_level = 0;
		BUG_ON(ret);

		/*
		 * Info qgroup to trace both subtrees.
		 *
		 * We must trace both trees.
		 * 1) Tree reloc subtree
		 *    If not traced, we will leak data numbers
		 * 2) Fs subtree
		 *    If not traced, we will double count old data
		 *
		 * We don't scan the subtree right now, but only record
		 * the swapped tree blocks.
		 * The real subtree rescan is delayed until we have new
		 * CoW on the subtree root node before transaction commit.
		 */
		ret = btrfs_qgroup_add_swapped_blocks(trans, dest,
				rc->block_group, parent, slot,
				path->nodes[level], path->slots[level],
				last_snapshot);
		if (ret < 0)
			break;
		/*
		 * swap blocks in fs tree and reloc tree.
		 */
		btrfs_set_node_blockptr(parent, slot, new_bytenr);
		btrfs_set_node_ptr_generation(parent, slot, new_ptr_gen);
		btrfs_mark_buffer_dirty(parent);

		btrfs_set_node_blockptr(path->nodes[level],
					path->slots[level], old_bytenr);
		btrfs_set_node_ptr_generation(path->nodes[level],
					      path->slots[level], old_ptr_gen);
		btrfs_mark_buffer_dirty(path->nodes[level]);

		btrfs_init_generic_ref(&ref, BTRFS_ADD_DELAYED_REF, old_bytenr,
				       blocksize, path->nodes[level]->start);
		ref.skip_qgroup = true;
		btrfs_init_tree_ref(&ref, level - 1, src->root_key.objectid);
		ret = btrfs_inc_extent_ref(trans, &ref);
		BUG_ON(ret);
		btrfs_init_generic_ref(&ref, BTRFS_ADD_DELAYED_REF, new_bytenr,
				       blocksize, 0);
		ref.skip_qgroup = true;
		btrfs_init_tree_ref(&ref, level - 1, dest->root_key.objectid);
		ret = btrfs_inc_extent_ref(trans, &ref);
		BUG_ON(ret);

		btrfs_init_generic_ref(&ref, BTRFS_DROP_DELAYED_REF, new_bytenr,
				       blocksize, path->nodes[level]->start);
		btrfs_init_tree_ref(&ref, level - 1, src->root_key.objectid);
		ref.skip_qgroup = true;
		ret = btrfs_free_extent(trans, &ref);
		BUG_ON(ret);

		btrfs_init_generic_ref(&ref, BTRFS_DROP_DELAYED_REF, old_bytenr,
				       blocksize, 0);
		btrfs_init_tree_ref(&ref, level - 1, dest->root_key.objectid);
		ref.skip_qgroup = true;
		ret = btrfs_free_extent(trans, &ref);
		BUG_ON(ret);

		btrfs_unlock_up_safe(path, 0);

		ret = level;
		break;
	}
	btrfs_tree_unlock(parent);
	free_extent_buffer(parent);
	return ret;
}

/*
 * helper to find next relocated block in reloc tree
 */
static noinline_for_stack
int walk_up_reloc_tree(struct btrfs_root *root, struct btrfs_path *path,
		       int *level)
{
	struct extent_buffer *eb;
	int i;
	u64 last_snapshot;
	u32 nritems;

	last_snapshot = btrfs_root_last_snapshot(&root->root_item);

	for (i = 0; i < *level; i++) {
		free_extent_buffer(path->nodes[i]);
		path->nodes[i] = NULL;
	}

	for (i = *level; i < BTRFS_MAX_LEVEL && path->nodes[i]; i++) {
		eb = path->nodes[i];
		nritems = btrfs_header_nritems(eb);
		while (path->slots[i] + 1 < nritems) {
			path->slots[i]++;
			if (btrfs_node_ptr_generation(eb, path->slots[i]) <=
			    last_snapshot)
				continue;

			*level = i;
			return 0;
		}
		free_extent_buffer(path->nodes[i]);
		path->nodes[i] = NULL;
	}
	return 1;
}

/*
 * walk down reloc tree to find relocated block of lowest level
 */
static noinline_for_stack
int walk_down_reloc_tree(struct btrfs_root *root, struct btrfs_path *path,
			 int *level)
{
	struct btrfs_fs_info *fs_info = root->fs_info;
	struct extent_buffer *eb = NULL;
	int i;
	u64 bytenr;
	u64 ptr_gen = 0;
	u64 last_snapshot;
	u32 nritems;

	last_snapshot = btrfs_root_last_snapshot(&root->root_item);

	for (i = *level; i > 0; i--) {
		struct btrfs_key first_key;

		eb = path->nodes[i];
		nritems = btrfs_header_nritems(eb);
		while (path->slots[i] < nritems) {
			ptr_gen = btrfs_node_ptr_generation(eb, path->slots[i]);
			if (ptr_gen > last_snapshot)
				break;
			path->slots[i]++;
		}
		if (path->slots[i] >= nritems) {
			if (i == *level)
				break;
			*level = i + 1;
			return 0;
		}
		if (i == 1) {
			*level = i;
			return 0;
		}

		bytenr = btrfs_node_blockptr(eb, path->slots[i]);
		btrfs_node_key_to_cpu(eb, &first_key, path->slots[i]);
		eb = read_tree_block(fs_info, bytenr, ptr_gen, i - 1,
				     &first_key);
		if (IS_ERR(eb)) {
			return PTR_ERR(eb);
		} else if (!extent_buffer_uptodate(eb)) {
			free_extent_buffer(eb);
			return -EIO;
		}
		BUG_ON(btrfs_header_level(eb) != i - 1);
		path->nodes[i - 1] = eb;
		path->slots[i - 1] = 0;
	}
	return 1;
}

/*
 * invalidate extent cache for file extents whose key in range of
 * [min_key, max_key)
 */
static int invalidate_extent_cache(struct btrfs_root *root,
				   struct btrfs_key *min_key,
				   struct btrfs_key *max_key)
{
	struct btrfs_fs_info *fs_info = root->fs_info;
	struct inode *inode = NULL;
	u64 objectid;
	u64 start, end;
	u64 ino;

	objectid = min_key->objectid;
	while (1) {
		cond_resched();
		iput(inode);

		if (objectid > max_key->objectid)
			break;

		inode = find_next_inode(root, objectid);
		if (!inode)
			break;
		ino = btrfs_ino(BTRFS_I(inode));

		if (ino > max_key->objectid) {
			iput(inode);
			break;
		}

		objectid = ino + 1;
		if (!S_ISREG(inode->i_mode))
			continue;

		if (unlikely(min_key->objectid == ino)) {
			if (min_key->type > BTRFS_EXTENT_DATA_KEY)
				continue;
			if (min_key->type < BTRFS_EXTENT_DATA_KEY)
				start = 0;
			else {
				start = min_key->offset;
				WARN_ON(!IS_ALIGNED(start, fs_info->sectorsize));
			}
		} else {
			start = 0;
		}

		if (unlikely(max_key->objectid == ino)) {
			if (max_key->type < BTRFS_EXTENT_DATA_KEY)
				continue;
			if (max_key->type > BTRFS_EXTENT_DATA_KEY) {
				end = (u64)-1;
			} else {
				if (max_key->offset == 0)
					continue;
				end = max_key->offset;
				WARN_ON(!IS_ALIGNED(end, fs_info->sectorsize));
				end--;
			}
		} else {
			end = (u64)-1;
		}

		/* the lock_extent waits for readpage to complete */
		lock_extent(&BTRFS_I(inode)->io_tree, start, end);
		btrfs_drop_extent_cache(BTRFS_I(inode), start, end, 1);
		unlock_extent(&BTRFS_I(inode)->io_tree, start, end);
	}
	return 0;
}

static int find_next_key(struct btrfs_path *path, int level,
			 struct btrfs_key *key)

{
	while (level < BTRFS_MAX_LEVEL) {
		if (!path->nodes[level])
			break;
		if (path->slots[level] + 1 <
		    btrfs_header_nritems(path->nodes[level])) {
			btrfs_node_key_to_cpu(path->nodes[level], key,
					      path->slots[level] + 1);
			return 0;
		}
		level++;
	}
	return 1;
}

/*
 * Insert current subvolume into reloc_control::dirty_subvol_roots
 */
static void insert_dirty_subvol(struct btrfs_trans_handle *trans,
				struct reloc_control *rc,
				struct btrfs_root *root)
{
	struct btrfs_root *reloc_root = root->reloc_root;
	struct btrfs_root_item *reloc_root_item;

	/* @root must be a subvolume tree root with a valid reloc tree */
	ASSERT(root->root_key.objectid != BTRFS_TREE_RELOC_OBJECTID);
	ASSERT(reloc_root);

	reloc_root_item = &reloc_root->root_item;
	memset(&reloc_root_item->drop_progress, 0,
		sizeof(reloc_root_item->drop_progress));
	reloc_root_item->drop_level = 0;
	btrfs_set_root_refs(reloc_root_item, 0);
	btrfs_update_reloc_root(trans, root);

	if (list_empty(&root->reloc_dirty_list)) {
		btrfs_grab_fs_root(root);
		list_add_tail(&root->reloc_dirty_list, &rc->dirty_subvol_roots);
	}
}

static int clean_dirty_subvols(struct reloc_control *rc)
{
	struct btrfs_root *root;
	struct btrfs_root *next;
	int ret = 0;
<<<<<<< HEAD

	list_for_each_entry_safe(root, next, &rc->dirty_subvol_roots,
				 reloc_dirty_list) {
		struct btrfs_root *reloc_root = root->reloc_root;

		clear_bit(BTRFS_ROOT_DEAD_RELOC_TREE, &root->state);
		list_del_init(&root->reloc_dirty_list);
		root->reloc_root = NULL;
		if (reloc_root) {
			int ret2;

			ret2 = btrfs_drop_snapshot(reloc_root, NULL, 0, 1);
			if (ret2 < 0 && !ret)
				ret = ret2;
		}
		btrfs_put_fs_root(root);
=======
	int ret2;

	list_for_each_entry_safe(root, next, &rc->dirty_subvol_roots,
				 reloc_dirty_list) {
		if (root->root_key.objectid != BTRFS_TREE_RELOC_OBJECTID) {
			/* Merged subvolume, cleanup its reloc root */
			struct btrfs_root *reloc_root = root->reloc_root;

			clear_bit(BTRFS_ROOT_DEAD_RELOC_TREE, &root->state);
			list_del_init(&root->reloc_dirty_list);
			root->reloc_root = NULL;
			if (reloc_root) {

				ret2 = btrfs_drop_snapshot(reloc_root, NULL, 0, 1);
				if (ret2 < 0 && !ret)
					ret = ret2;
			}
			btrfs_put_fs_root(root);
		} else {
			/* Orphan reloc tree, just clean it up */
			ret2 = btrfs_drop_snapshot(root, NULL, 0, 1);
			if (ret2 < 0 && !ret)
				ret = ret2;
		}
>>>>>>> 0ecfebd2
	}
	return ret;
}

/*
 * merge the relocated tree blocks in reloc tree with corresponding
 * fs tree.
 */
static noinline_for_stack int merge_reloc_root(struct reloc_control *rc,
					       struct btrfs_root *root)
{
	struct btrfs_fs_info *fs_info = rc->extent_root->fs_info;
	struct btrfs_key key;
	struct btrfs_key next_key;
	struct btrfs_trans_handle *trans = NULL;
	struct btrfs_root *reloc_root;
	struct btrfs_root_item *root_item;
	struct btrfs_path *path;
	struct extent_buffer *leaf;
	int level;
	int max_level;
	int replaced = 0;
	int ret;
	int err = 0;
	u32 min_reserved;

	path = btrfs_alloc_path();
	if (!path)
		return -ENOMEM;
	path->reada = READA_FORWARD;

	reloc_root = root->reloc_root;
	root_item = &reloc_root->root_item;

	if (btrfs_disk_key_objectid(&root_item->drop_progress) == 0) {
		level = btrfs_root_level(root_item);
		extent_buffer_get(reloc_root->node);
		path->nodes[level] = reloc_root->node;
		path->slots[level] = 0;
	} else {
		btrfs_disk_key_to_cpu(&key, &root_item->drop_progress);

		level = root_item->drop_level;
		BUG_ON(level == 0);
		path->lowest_level = level;
		ret = btrfs_search_slot(NULL, reloc_root, &key, path, 0, 0);
		path->lowest_level = 0;
		if (ret < 0) {
			btrfs_free_path(path);
			return ret;
		}

		btrfs_node_key_to_cpu(path->nodes[level], &next_key,
				      path->slots[level]);
		WARN_ON(memcmp(&key, &next_key, sizeof(key)));

		btrfs_unlock_up_safe(path, 0);
	}

	min_reserved = fs_info->nodesize * (BTRFS_MAX_LEVEL - 1) * 2;
	memset(&next_key, 0, sizeof(next_key));

	while (1) {
		ret = btrfs_block_rsv_refill(root, rc->block_rsv, min_reserved,
					     BTRFS_RESERVE_FLUSH_ALL);
		if (ret) {
			err = ret;
			goto out;
		}
		trans = btrfs_start_transaction(root, 0);
		if (IS_ERR(trans)) {
			err = PTR_ERR(trans);
			trans = NULL;
			goto out;
		}
		trans->block_rsv = rc->block_rsv;

		replaced = 0;
		max_level = level;

		ret = walk_down_reloc_tree(reloc_root, path, &level);
		if (ret < 0) {
			err = ret;
			goto out;
		}
		if (ret > 0)
			break;

		if (!find_next_key(path, level, &key) &&
		    btrfs_comp_cpu_keys(&next_key, &key) >= 0) {
			ret = 0;
		} else {
			ret = replace_path(trans, rc, root, reloc_root, path,
					   &next_key, level, max_level);
		}
		if (ret < 0) {
			err = ret;
			goto out;
		}

		if (ret > 0) {
			level = ret;
			btrfs_node_key_to_cpu(path->nodes[level], &key,
					      path->slots[level]);
			replaced = 1;
		}

		ret = walk_up_reloc_tree(reloc_root, path, &level);
		if (ret > 0)
			break;

		BUG_ON(level == 0);
		/*
		 * save the merging progress in the drop_progress.
		 * this is OK since root refs == 1 in this case.
		 */
		btrfs_node_key(path->nodes[level], &root_item->drop_progress,
			       path->slots[level]);
		root_item->drop_level = level;

		btrfs_end_transaction_throttle(trans);
		trans = NULL;

		btrfs_btree_balance_dirty(fs_info);

		if (replaced && rc->stage == UPDATE_DATA_PTRS)
			invalidate_extent_cache(root, &key, &next_key);
	}

	/*
	 * handle the case only one block in the fs tree need to be
	 * relocated and the block is tree root.
	 */
	leaf = btrfs_lock_root_node(root);
	ret = btrfs_cow_block(trans, root, leaf, NULL, 0, &leaf);
	btrfs_tree_unlock(leaf);
	free_extent_buffer(leaf);
	if (ret < 0)
		err = ret;
out:
	btrfs_free_path(path);

	if (err == 0)
		insert_dirty_subvol(trans, rc, root);

	if (trans)
		btrfs_end_transaction_throttle(trans);

	btrfs_btree_balance_dirty(fs_info);

	if (replaced && rc->stage == UPDATE_DATA_PTRS)
		invalidate_extent_cache(root, &key, &next_key);

	return err;
}

static noinline_for_stack
int prepare_to_merge(struct reloc_control *rc, int err)
{
	struct btrfs_root *root = rc->extent_root;
	struct btrfs_fs_info *fs_info = root->fs_info;
	struct btrfs_root *reloc_root;
	struct btrfs_trans_handle *trans;
	LIST_HEAD(reloc_roots);
	u64 num_bytes = 0;
	int ret;

	mutex_lock(&fs_info->reloc_mutex);
	rc->merging_rsv_size += fs_info->nodesize * (BTRFS_MAX_LEVEL - 1) * 2;
	rc->merging_rsv_size += rc->nodes_relocated * 2;
	mutex_unlock(&fs_info->reloc_mutex);

again:
	if (!err) {
		num_bytes = rc->merging_rsv_size;
		ret = btrfs_block_rsv_add(root, rc->block_rsv, num_bytes,
					  BTRFS_RESERVE_FLUSH_ALL);
		if (ret)
			err = ret;
	}

	trans = btrfs_join_transaction(rc->extent_root);
	if (IS_ERR(trans)) {
		if (!err)
			btrfs_block_rsv_release(fs_info, rc->block_rsv,
						num_bytes);
		return PTR_ERR(trans);
	}

	if (!err) {
		if (num_bytes != rc->merging_rsv_size) {
			btrfs_end_transaction(trans);
			btrfs_block_rsv_release(fs_info, rc->block_rsv,
						num_bytes);
			goto again;
		}
	}

	rc->merge_reloc_tree = 1;

	while (!list_empty(&rc->reloc_roots)) {
		reloc_root = list_entry(rc->reloc_roots.next,
					struct btrfs_root, root_list);
		list_del_init(&reloc_root->root_list);

		root = read_fs_root(fs_info, reloc_root->root_key.offset);
		BUG_ON(IS_ERR(root));
		BUG_ON(root->reloc_root != reloc_root);

		/*
		 * set reference count to 1, so btrfs_recover_relocation
		 * knows it should resumes merging
		 */
		if (!err)
			btrfs_set_root_refs(&reloc_root->root_item, 1);
		btrfs_update_reloc_root(trans, root);

		list_add(&reloc_root->root_list, &reloc_roots);
	}

	list_splice(&reloc_roots, &rc->reloc_roots);

	if (!err)
		btrfs_commit_transaction(trans);
	else
		btrfs_end_transaction(trans);
	return err;
}

static noinline_for_stack
void free_reloc_roots(struct list_head *list)
{
	struct btrfs_root *reloc_root;

	while (!list_empty(list)) {
		reloc_root = list_entry(list->next, struct btrfs_root,
					root_list);
		__del_reloc_root(reloc_root);
		free_extent_buffer(reloc_root->node);
		free_extent_buffer(reloc_root->commit_root);
		reloc_root->node = NULL;
		reloc_root->commit_root = NULL;
	}
}

static noinline_for_stack
void merge_reloc_roots(struct reloc_control *rc)
{
	struct btrfs_fs_info *fs_info = rc->extent_root->fs_info;
	struct btrfs_root *root;
	struct btrfs_root *reloc_root;
	LIST_HEAD(reloc_roots);
	int found = 0;
	int ret = 0;
again:
	root = rc->extent_root;

	/*
	 * this serializes us with btrfs_record_root_in_transaction,
	 * we have to make sure nobody is in the middle of
	 * adding their roots to the list while we are
	 * doing this splice
	 */
	mutex_lock(&fs_info->reloc_mutex);
	list_splice_init(&rc->reloc_roots, &reloc_roots);
	mutex_unlock(&fs_info->reloc_mutex);

	while (!list_empty(&reloc_roots)) {
		found = 1;
		reloc_root = list_entry(reloc_roots.next,
					struct btrfs_root, root_list);

		if (btrfs_root_refs(&reloc_root->root_item) > 0) {
			root = read_fs_root(fs_info,
					    reloc_root->root_key.offset);
			BUG_ON(IS_ERR(root));
			BUG_ON(root->reloc_root != reloc_root);

			ret = merge_reloc_root(rc, root);
			if (ret) {
				if (list_empty(&reloc_root->root_list))
					list_add_tail(&reloc_root->root_list,
						      &reloc_roots);
				goto out;
			}
		} else {
			list_del_init(&reloc_root->root_list);
<<<<<<< HEAD
=======
			/* Don't forget to queue this reloc root for cleanup */
			list_add_tail(&reloc_root->reloc_dirty_list,
				      &rc->dirty_subvol_roots);
>>>>>>> 0ecfebd2
		}
	}

	if (found) {
		found = 0;
		goto again;
	}
out:
	if (ret) {
		btrfs_handle_fs_error(fs_info, ret, NULL);
		if (!list_empty(&reloc_roots))
			free_reloc_roots(&reloc_roots);

		/* new reloc root may be added */
		mutex_lock(&fs_info->reloc_mutex);
		list_splice_init(&rc->reloc_roots, &reloc_roots);
		mutex_unlock(&fs_info->reloc_mutex);
		if (!list_empty(&reloc_roots))
			free_reloc_roots(&reloc_roots);
	}

	BUG_ON(!RB_EMPTY_ROOT(&rc->reloc_root_tree.rb_root));
}

static void free_block_list(struct rb_root *blocks)
{
	struct tree_block *block;
	struct rb_node *rb_node;
	while ((rb_node = rb_first(blocks))) {
		block = rb_entry(rb_node, struct tree_block, rb_node);
		rb_erase(rb_node, blocks);
		kfree(block);
	}
}

static int record_reloc_root_in_trans(struct btrfs_trans_handle *trans,
				      struct btrfs_root *reloc_root)
{
	struct btrfs_fs_info *fs_info = reloc_root->fs_info;
	struct btrfs_root *root;

	if (reloc_root->last_trans == trans->transid)
		return 0;

	root = read_fs_root(fs_info, reloc_root->root_key.offset);
	BUG_ON(IS_ERR(root));
	BUG_ON(root->reloc_root != reloc_root);

	return btrfs_record_root_in_trans(trans, root);
}

static noinline_for_stack
struct btrfs_root *select_reloc_root(struct btrfs_trans_handle *trans,
				     struct reloc_control *rc,
				     struct backref_node *node,
				     struct backref_edge *edges[])
{
	struct backref_node *next;
	struct btrfs_root *root;
	int index = 0;

	next = node;
	while (1) {
		cond_resched();
		next = walk_up_backref(next, edges, &index);
		root = next->root;
		BUG_ON(!root);
		BUG_ON(!test_bit(BTRFS_ROOT_REF_COWS, &root->state));

		if (root->root_key.objectid == BTRFS_TREE_RELOC_OBJECTID) {
			record_reloc_root_in_trans(trans, root);
			break;
		}

		btrfs_record_root_in_trans(trans, root);
		root = root->reloc_root;

		if (next->new_bytenr != root->node->start) {
			BUG_ON(next->new_bytenr);
			BUG_ON(!list_empty(&next->list));
			next->new_bytenr = root->node->start;
			next->root = root;
			list_add_tail(&next->list,
				      &rc->backref_cache.changed);
			__mark_block_processed(rc, next);
			break;
		}

		WARN_ON(1);
		root = NULL;
		next = walk_down_backref(edges, &index);
		if (!next || next->level <= node->level)
			break;
	}
	if (!root)
		return NULL;

	next = node;
	/* setup backref node path for btrfs_reloc_cow_block */
	while (1) {
		rc->backref_cache.path[next->level] = next;
		if (--index < 0)
			break;
		next = edges[index]->node[UPPER];
	}
	return root;
}

/*
 * select a tree root for relocation. return NULL if the block
 * is reference counted. we should use do_relocation() in this
 * case. return a tree root pointer if the block isn't reference
 * counted. return -ENOENT if the block is root of reloc tree.
 */
static noinline_for_stack
struct btrfs_root *select_one_root(struct backref_node *node)
{
	struct backref_node *next;
	struct btrfs_root *root;
	struct btrfs_root *fs_root = NULL;
	struct backref_edge *edges[BTRFS_MAX_LEVEL - 1];
	int index = 0;

	next = node;
	while (1) {
		cond_resched();
		next = walk_up_backref(next, edges, &index);
		root = next->root;
		BUG_ON(!root);

		/* no other choice for non-references counted tree */
		if (!test_bit(BTRFS_ROOT_REF_COWS, &root->state))
			return root;

		if (root->root_key.objectid != BTRFS_TREE_RELOC_OBJECTID)
			fs_root = root;

		if (next != node)
			return NULL;

		next = walk_down_backref(edges, &index);
		if (!next || next->level <= node->level)
			break;
	}

	if (!fs_root)
		return ERR_PTR(-ENOENT);
	return fs_root;
}

static noinline_for_stack
u64 calcu_metadata_size(struct reloc_control *rc,
			struct backref_node *node, int reserve)
{
	struct btrfs_fs_info *fs_info = rc->extent_root->fs_info;
	struct backref_node *next = node;
	struct backref_edge *edge;
	struct backref_edge *edges[BTRFS_MAX_LEVEL - 1];
	u64 num_bytes = 0;
	int index = 0;

	BUG_ON(reserve && node->processed);

	while (next) {
		cond_resched();
		while (1) {
			if (next->processed && (reserve || next != node))
				break;

			num_bytes += fs_info->nodesize;

			if (list_empty(&next->upper))
				break;

			edge = list_entry(next->upper.next,
					  struct backref_edge, list[LOWER]);
			edges[index++] = edge;
			next = edge->node[UPPER];
		}
		next = walk_down_backref(edges, &index);
	}
	return num_bytes;
}

static int reserve_metadata_space(struct btrfs_trans_handle *trans,
				  struct reloc_control *rc,
				  struct backref_node *node)
{
	struct btrfs_root *root = rc->extent_root;
	struct btrfs_fs_info *fs_info = root->fs_info;
	u64 num_bytes;
	int ret;
	u64 tmp;

	num_bytes = calcu_metadata_size(rc, node, 1) * 2;

	trans->block_rsv = rc->block_rsv;
	rc->reserved_bytes += num_bytes;

	/*
	 * We are under a transaction here so we can only do limited flushing.
	 * If we get an enospc just kick back -EAGAIN so we know to drop the
	 * transaction and try to refill when we can flush all the things.
	 */
	ret = btrfs_block_rsv_refill(root, rc->block_rsv, num_bytes,
				BTRFS_RESERVE_FLUSH_LIMIT);
	if (ret) {
		tmp = fs_info->nodesize * RELOCATION_RESERVED_NODES;
		while (tmp <= rc->reserved_bytes)
			tmp <<= 1;
		/*
		 * only one thread can access block_rsv at this point,
		 * so we don't need hold lock to protect block_rsv.
		 * we expand more reservation size here to allow enough
		 * space for relocation and we will return earlier in
		 * enospc case.
		 */
		rc->block_rsv->size = tmp + fs_info->nodesize *
				      RELOCATION_RESERVED_NODES;
		return -EAGAIN;
	}

	return 0;
}

/*
 * relocate a block tree, and then update pointers in upper level
 * blocks that reference the block to point to the new location.
 *
 * if called by link_to_upper, the block has already been relocated.
 * in that case this function just updates pointers.
 */
static int do_relocation(struct btrfs_trans_handle *trans,
			 struct reloc_control *rc,
			 struct backref_node *node,
			 struct btrfs_key *key,
			 struct btrfs_path *path, int lowest)
{
	struct btrfs_fs_info *fs_info = rc->extent_root->fs_info;
	struct backref_node *upper;
	struct backref_edge *edge;
	struct backref_edge *edges[BTRFS_MAX_LEVEL - 1];
	struct btrfs_root *root;
	struct extent_buffer *eb;
	u32 blocksize;
	u64 bytenr;
	u64 generation;
	int slot;
	int ret;
	int err = 0;

	BUG_ON(lowest && node->eb);

	path->lowest_level = node->level + 1;
	rc->backref_cache.path[node->level] = node;
	list_for_each_entry(edge, &node->upper, list[LOWER]) {
		struct btrfs_key first_key;
		struct btrfs_ref ref = { 0 };

		cond_resched();

		upper = edge->node[UPPER];
		root = select_reloc_root(trans, rc, upper, edges);
		BUG_ON(!root);

		if (upper->eb && !upper->locked) {
			if (!lowest) {
				ret = btrfs_bin_search(upper->eb, key,
						       upper->level, &slot);
				if (ret < 0) {
					err = ret;
					goto next;
				}
				BUG_ON(ret);
				bytenr = btrfs_node_blockptr(upper->eb, slot);
				if (node->eb->start == bytenr)
					goto next;
			}
			drop_node_buffer(upper);
		}

		if (!upper->eb) {
			ret = btrfs_search_slot(trans, root, key, path, 0, 1);
			if (ret) {
				if (ret < 0)
					err = ret;
				else
					err = -ENOENT;

				btrfs_release_path(path);
				break;
			}

			if (!upper->eb) {
				upper->eb = path->nodes[upper->level];
				path->nodes[upper->level] = NULL;
			} else {
				BUG_ON(upper->eb != path->nodes[upper->level]);
			}

			upper->locked = 1;
			path->locks[upper->level] = 0;

			slot = path->slots[upper->level];
			btrfs_release_path(path);
		} else {
			ret = btrfs_bin_search(upper->eb, key, upper->level,
					       &slot);
			if (ret < 0) {
				err = ret;
				goto next;
			}
			BUG_ON(ret);
		}

		bytenr = btrfs_node_blockptr(upper->eb, slot);
		if (lowest) {
			if (bytenr != node->bytenr) {
				btrfs_err(root->fs_info,
		"lowest leaf/node mismatch: bytenr %llu node->bytenr %llu slot %d upper %llu",
					  bytenr, node->bytenr, slot,
					  upper->eb->start);
				err = -EIO;
				goto next;
			}
		} else {
			if (node->eb->start == bytenr)
				goto next;
		}

		blocksize = root->fs_info->nodesize;
		generation = btrfs_node_ptr_generation(upper->eb, slot);
		btrfs_node_key_to_cpu(upper->eb, &first_key, slot);
		eb = read_tree_block(fs_info, bytenr, generation,
				     upper->level - 1, &first_key);
		if (IS_ERR(eb)) {
			err = PTR_ERR(eb);
			goto next;
		} else if (!extent_buffer_uptodate(eb)) {
			free_extent_buffer(eb);
			err = -EIO;
			goto next;
		}
		btrfs_tree_lock(eb);
		btrfs_set_lock_blocking_write(eb);

		if (!node->eb) {
			ret = btrfs_cow_block(trans, root, eb, upper->eb,
					      slot, &eb);
			btrfs_tree_unlock(eb);
			free_extent_buffer(eb);
			if (ret < 0) {
				err = ret;
				goto next;
			}
			BUG_ON(node->eb != eb);
		} else {
			btrfs_set_node_blockptr(upper->eb, slot,
						node->eb->start);
			btrfs_set_node_ptr_generation(upper->eb, slot,
						      trans->transid);
			btrfs_mark_buffer_dirty(upper->eb);

			btrfs_init_generic_ref(&ref, BTRFS_ADD_DELAYED_REF,
					       node->eb->start, blocksize,
					       upper->eb->start);
			ref.real_root = root->root_key.objectid;
			btrfs_init_tree_ref(&ref, node->level,
					    btrfs_header_owner(upper->eb));
			ret = btrfs_inc_extent_ref(trans, &ref);
			BUG_ON(ret);

			ret = btrfs_drop_subtree(trans, root, eb, upper->eb);
			BUG_ON(ret);
		}
next:
		if (!upper->pending)
			drop_node_buffer(upper);
		else
			unlock_node_buffer(upper);
		if (err)
			break;
	}

	if (!err && node->pending) {
		drop_node_buffer(node);
		list_move_tail(&node->list, &rc->backref_cache.changed);
		node->pending = 0;
	}

	path->lowest_level = 0;
	BUG_ON(err == -ENOSPC);
	return err;
}

static int link_to_upper(struct btrfs_trans_handle *trans,
			 struct reloc_control *rc,
			 struct backref_node *node,
			 struct btrfs_path *path)
{
	struct btrfs_key key;

	btrfs_node_key_to_cpu(node->eb, &key, 0);
	return do_relocation(trans, rc, node, &key, path, 0);
}

static int finish_pending_nodes(struct btrfs_trans_handle *trans,
				struct reloc_control *rc,
				struct btrfs_path *path, int err)
{
	LIST_HEAD(list);
	struct backref_cache *cache = &rc->backref_cache;
	struct backref_node *node;
	int level;
	int ret;

	for (level = 0; level < BTRFS_MAX_LEVEL; level++) {
		while (!list_empty(&cache->pending[level])) {
			node = list_entry(cache->pending[level].next,
					  struct backref_node, list);
			list_move_tail(&node->list, &list);
			BUG_ON(!node->pending);

			if (!err) {
				ret = link_to_upper(trans, rc, node, path);
				if (ret < 0)
					err = ret;
			}
		}
		list_splice_init(&list, &cache->pending[level]);
	}
	return err;
}

static void mark_block_processed(struct reloc_control *rc,
				 u64 bytenr, u32 blocksize)
{
	set_extent_bits(&rc->processed_blocks, bytenr, bytenr + blocksize - 1,
			EXTENT_DIRTY);
}

static void __mark_block_processed(struct reloc_control *rc,
				   struct backref_node *node)
{
	u32 blocksize;
	if (node->level == 0 ||
	    in_block_group(node->bytenr, rc->block_group)) {
		blocksize = rc->extent_root->fs_info->nodesize;
		mark_block_processed(rc, node->bytenr, blocksize);
	}
	node->processed = 1;
}

/*
 * mark a block and all blocks directly/indirectly reference the block
 * as processed.
 */
static void update_processed_blocks(struct reloc_control *rc,
				    struct backref_node *node)
{
	struct backref_node *next = node;
	struct backref_edge *edge;
	struct backref_edge *edges[BTRFS_MAX_LEVEL - 1];
	int index = 0;

	while (next) {
		cond_resched();
		while (1) {
			if (next->processed)
				break;

			__mark_block_processed(rc, next);

			if (list_empty(&next->upper))
				break;

			edge = list_entry(next->upper.next,
					  struct backref_edge, list[LOWER]);
			edges[index++] = edge;
			next = edge->node[UPPER];
		}
		next = walk_down_backref(edges, &index);
	}
}

static int tree_block_processed(u64 bytenr, struct reloc_control *rc)
{
	u32 blocksize = rc->extent_root->fs_info->nodesize;

	if (test_range_bit(&rc->processed_blocks, bytenr,
			   bytenr + blocksize - 1, EXTENT_DIRTY, 1, NULL))
		return 1;
	return 0;
}

static int get_tree_block_key(struct btrfs_fs_info *fs_info,
			      struct tree_block *block)
{
	struct extent_buffer *eb;

	BUG_ON(block->key_ready);
	eb = read_tree_block(fs_info, block->bytenr, block->key.offset,
			     block->level, NULL);
	if (IS_ERR(eb)) {
		return PTR_ERR(eb);
	} else if (!extent_buffer_uptodate(eb)) {
		free_extent_buffer(eb);
		return -EIO;
	}
	if (block->level == 0)
		btrfs_item_key_to_cpu(eb, &block->key, 0);
	else
		btrfs_node_key_to_cpu(eb, &block->key, 0);
	free_extent_buffer(eb);
	block->key_ready = 1;
	return 0;
}

/*
 * helper function to relocate a tree block
 */
static int relocate_tree_block(struct btrfs_trans_handle *trans,
				struct reloc_control *rc,
				struct backref_node *node,
				struct btrfs_key *key,
				struct btrfs_path *path)
{
	struct btrfs_root *root;
	int ret = 0;

	if (!node)
		return 0;

	BUG_ON(node->processed);
	root = select_one_root(node);
	if (root == ERR_PTR(-ENOENT)) {
		update_processed_blocks(rc, node);
		goto out;
	}

	if (!root || test_bit(BTRFS_ROOT_REF_COWS, &root->state)) {
		ret = reserve_metadata_space(trans, rc, node);
		if (ret)
			goto out;
	}

	if (root) {
		if (test_bit(BTRFS_ROOT_REF_COWS, &root->state)) {
			BUG_ON(node->new_bytenr);
			BUG_ON(!list_empty(&node->list));
			btrfs_record_root_in_trans(trans, root);
			root = root->reloc_root;
			node->new_bytenr = root->node->start;
			node->root = root;
			list_add_tail(&node->list, &rc->backref_cache.changed);
		} else {
			path->lowest_level = node->level;
			ret = btrfs_search_slot(trans, root, key, path, 0, 1);
			btrfs_release_path(path);
			if (ret > 0)
				ret = 0;
		}
		if (!ret)
			update_processed_blocks(rc, node);
	} else {
		ret = do_relocation(trans, rc, node, key, path, 1);
	}
out:
	if (ret || node->level == 0 || node->cowonly)
		remove_backref_node(&rc->backref_cache, node);
	return ret;
}

/*
 * relocate a list of blocks
 */
static noinline_for_stack
int relocate_tree_blocks(struct btrfs_trans_handle *trans,
			 struct reloc_control *rc, struct rb_root *blocks)
{
	struct btrfs_fs_info *fs_info = rc->extent_root->fs_info;
	struct backref_node *node;
	struct btrfs_path *path;
	struct tree_block *block;
	struct tree_block *next;
	int ret;
	int err = 0;

	path = btrfs_alloc_path();
	if (!path) {
		err = -ENOMEM;
		goto out_free_blocks;
	}

	/* Kick in readahead for tree blocks with missing keys */
	rbtree_postorder_for_each_entry_safe(block, next, blocks, rb_node) {
		if (!block->key_ready)
			readahead_tree_block(fs_info, block->bytenr);
	}

	/* Get first keys */
	rbtree_postorder_for_each_entry_safe(block, next, blocks, rb_node) {
		if (!block->key_ready) {
			err = get_tree_block_key(fs_info, block);
			if (err)
				goto out_free_path;
		}
	}

	/* Do tree relocation */
	rbtree_postorder_for_each_entry_safe(block, next, blocks, rb_node) {
		node = build_backref_tree(rc, &block->key,
					  block->level, block->bytenr);
		if (IS_ERR(node)) {
			err = PTR_ERR(node);
			goto out;
		}

		ret = relocate_tree_block(trans, rc, node, &block->key,
					  path);
		if (ret < 0) {
			if (ret != -EAGAIN || &block->rb_node == rb_first(blocks))
				err = ret;
			goto out;
		}
	}
out:
	err = finish_pending_nodes(trans, rc, path, err);

out_free_path:
	btrfs_free_path(path);
out_free_blocks:
	free_block_list(blocks);
	return err;
}

static noinline_for_stack
int prealloc_file_extent_cluster(struct inode *inode,
				 struct file_extent_cluster *cluster)
{
	u64 alloc_hint = 0;
	u64 start;
	u64 end;
	u64 offset = BTRFS_I(inode)->index_cnt;
	u64 num_bytes;
	int nr = 0;
	int ret = 0;
	u64 prealloc_start = cluster->start - offset;
	u64 prealloc_end = cluster->end - offset;
	u64 cur_offset;
	struct extent_changeset *data_reserved = NULL;

	BUG_ON(cluster->start != cluster->boundary[0]);
	inode_lock(inode);

	ret = btrfs_check_data_free_space(inode, &data_reserved, prealloc_start,
					  prealloc_end + 1 - prealloc_start);
	if (ret)
		goto out;

	cur_offset = prealloc_start;
	while (nr < cluster->nr) {
		start = cluster->boundary[nr] - offset;
		if (nr + 1 < cluster->nr)
			end = cluster->boundary[nr + 1] - 1 - offset;
		else
			end = cluster->end - offset;

		lock_extent(&BTRFS_I(inode)->io_tree, start, end);
		num_bytes = end + 1 - start;
		if (cur_offset < start)
			btrfs_free_reserved_data_space(inode, data_reserved,
					cur_offset, start - cur_offset);
		ret = btrfs_prealloc_file_range(inode, 0, start,
						num_bytes, num_bytes,
						end + 1, &alloc_hint);
		cur_offset = end + 1;
		unlock_extent(&BTRFS_I(inode)->io_tree, start, end);
		if (ret)
			break;
		nr++;
	}
	if (cur_offset < prealloc_end)
		btrfs_free_reserved_data_space(inode, data_reserved,
				cur_offset, prealloc_end + 1 - cur_offset);
out:
	inode_unlock(inode);
	extent_changeset_free(data_reserved);
	return ret;
}

static noinline_for_stack
int setup_extent_mapping(struct inode *inode, u64 start, u64 end,
			 u64 block_start)
{
	struct btrfs_fs_info *fs_info = btrfs_sb(inode->i_sb);
	struct extent_map_tree *em_tree = &BTRFS_I(inode)->extent_tree;
	struct extent_map *em;
	int ret = 0;

	em = alloc_extent_map();
	if (!em)
		return -ENOMEM;

	em->start = start;
	em->len = end + 1 - start;
	em->block_len = em->len;
	em->block_start = block_start;
	em->bdev = fs_info->fs_devices->latest_bdev;
	set_bit(EXTENT_FLAG_PINNED, &em->flags);

	lock_extent(&BTRFS_I(inode)->io_tree, start, end);
	while (1) {
		write_lock(&em_tree->lock);
		ret = add_extent_mapping(em_tree, em, 0);
		write_unlock(&em_tree->lock);
		if (ret != -EEXIST) {
			free_extent_map(em);
			break;
		}
		btrfs_drop_extent_cache(BTRFS_I(inode), start, end, 0);
	}
	unlock_extent(&BTRFS_I(inode)->io_tree, start, end);
	return ret;
}

static int relocate_file_extent_cluster(struct inode *inode,
					struct file_extent_cluster *cluster)
{
	struct btrfs_fs_info *fs_info = btrfs_sb(inode->i_sb);
	u64 page_start;
	u64 page_end;
	u64 offset = BTRFS_I(inode)->index_cnt;
	unsigned long index;
	unsigned long last_index;
	struct page *page;
	struct file_ra_state *ra;
	gfp_t mask = btrfs_alloc_write_mask(inode->i_mapping);
	int nr = 0;
	int ret = 0;

	if (!cluster->nr)
		return 0;

	ra = kzalloc(sizeof(*ra), GFP_NOFS);
	if (!ra)
		return -ENOMEM;

	ret = prealloc_file_extent_cluster(inode, cluster);
	if (ret)
		goto out;

	file_ra_state_init(ra, inode->i_mapping);

	ret = setup_extent_mapping(inode, cluster->start - offset,
				   cluster->end - offset, cluster->start);
	if (ret)
		goto out;

	index = (cluster->start - offset) >> PAGE_SHIFT;
	last_index = (cluster->end - offset) >> PAGE_SHIFT;
	while (index <= last_index) {
		ret = btrfs_delalloc_reserve_metadata(BTRFS_I(inode),
				PAGE_SIZE);
		if (ret)
			goto out;

		page = find_lock_page(inode->i_mapping, index);
		if (!page) {
			page_cache_sync_readahead(inode->i_mapping,
						  ra, NULL, index,
						  last_index + 1 - index);
			page = find_or_create_page(inode->i_mapping, index,
						   mask);
			if (!page) {
				btrfs_delalloc_release_metadata(BTRFS_I(inode),
							PAGE_SIZE, true);
				ret = -ENOMEM;
				goto out;
			}
		}

		if (PageReadahead(page)) {
			page_cache_async_readahead(inode->i_mapping,
						   ra, NULL, page, index,
						   last_index + 1 - index);
		}

		if (!PageUptodate(page)) {
			btrfs_readpage(NULL, page);
			lock_page(page);
			if (!PageUptodate(page)) {
				unlock_page(page);
				put_page(page);
				btrfs_delalloc_release_metadata(BTRFS_I(inode),
							PAGE_SIZE, true);
				btrfs_delalloc_release_extents(BTRFS_I(inode),
							       PAGE_SIZE, true);
				ret = -EIO;
				goto out;
			}
		}

		page_start = page_offset(page);
		page_end = page_start + PAGE_SIZE - 1;

		lock_extent(&BTRFS_I(inode)->io_tree, page_start, page_end);

		set_page_extent_mapped(page);

		if (nr < cluster->nr &&
		    page_start + offset == cluster->boundary[nr]) {
			set_extent_bits(&BTRFS_I(inode)->io_tree,
					page_start, page_end,
					EXTENT_BOUNDARY);
			nr++;
		}

		ret = btrfs_set_extent_delalloc(inode, page_start, page_end, 0,
						NULL, 0);
		if (ret) {
			unlock_page(page);
			put_page(page);
			btrfs_delalloc_release_metadata(BTRFS_I(inode),
							 PAGE_SIZE, true);
			btrfs_delalloc_release_extents(BTRFS_I(inode),
			                               PAGE_SIZE, true);

			clear_extent_bits(&BTRFS_I(inode)->io_tree,
					  page_start, page_end,
					  EXTENT_LOCKED | EXTENT_BOUNDARY);
			goto out;

		}
		set_page_dirty(page);

		unlock_extent(&BTRFS_I(inode)->io_tree,
			      page_start, page_end);
		unlock_page(page);
		put_page(page);

		index++;
		btrfs_delalloc_release_extents(BTRFS_I(inode), PAGE_SIZE,
					       false);
		balance_dirty_pages_ratelimited(inode->i_mapping);
		btrfs_throttle(fs_info);
	}
	WARN_ON(nr != cluster->nr);
out:
	kfree(ra);
	return ret;
}

static noinline_for_stack
int relocate_data_extent(struct inode *inode, struct btrfs_key *extent_key,
			 struct file_extent_cluster *cluster)
{
	int ret;

	if (cluster->nr > 0 && extent_key->objectid != cluster->end + 1) {
		ret = relocate_file_extent_cluster(inode, cluster);
		if (ret)
			return ret;
		cluster->nr = 0;
	}

	if (!cluster->nr)
		cluster->start = extent_key->objectid;
	else
		BUG_ON(cluster->nr >= MAX_EXTENTS);
	cluster->end = extent_key->objectid + extent_key->offset - 1;
	cluster->boundary[cluster->nr] = extent_key->objectid;
	cluster->nr++;

	if (cluster->nr >= MAX_EXTENTS) {
		ret = relocate_file_extent_cluster(inode, cluster);
		if (ret)
			return ret;
		cluster->nr = 0;
	}
	return 0;
}

/*
 * helper to add a tree block to the list.
 * the major work is getting the generation and level of the block
 */
static int add_tree_block(struct reloc_control *rc,
			  struct btrfs_key *extent_key,
			  struct btrfs_path *path,
			  struct rb_root *blocks)
{
	struct extent_buffer *eb;
	struct btrfs_extent_item *ei;
	struct btrfs_tree_block_info *bi;
	struct tree_block *block;
	struct rb_node *rb_node;
	u32 item_size;
	int level = -1;
	u64 generation;

	eb =  path->nodes[0];
	item_size = btrfs_item_size_nr(eb, path->slots[0]);

	if (extent_key->type == BTRFS_METADATA_ITEM_KEY ||
	    item_size >= sizeof(*ei) + sizeof(*bi)) {
		ei = btrfs_item_ptr(eb, path->slots[0],
				struct btrfs_extent_item);
		if (extent_key->type == BTRFS_EXTENT_ITEM_KEY) {
			bi = (struct btrfs_tree_block_info *)(ei + 1);
			level = btrfs_tree_block_level(eb, bi);
		} else {
			level = (int)extent_key->offset;
		}
		generation = btrfs_extent_generation(eb, ei);
	} else if (unlikely(item_size == sizeof(struct btrfs_extent_item_v0))) {
		btrfs_print_v0_err(eb->fs_info);
		btrfs_handle_fs_error(eb->fs_info, -EINVAL, NULL);
		return -EINVAL;
	} else {
		BUG();
	}

	btrfs_release_path(path);

	BUG_ON(level == -1);

	block = kmalloc(sizeof(*block), GFP_NOFS);
	if (!block)
		return -ENOMEM;

	block->bytenr = extent_key->objectid;
	block->key.objectid = rc->extent_root->fs_info->nodesize;
	block->key.offset = generation;
	block->level = level;
	block->key_ready = 0;

	rb_node = tree_insert(blocks, block->bytenr, &block->rb_node);
	if (rb_node)
		backref_tree_panic(rb_node, -EEXIST, block->bytenr);

	return 0;
}

/*
 * helper to add tree blocks for backref of type BTRFS_SHARED_DATA_REF_KEY
 */
static int __add_tree_block(struct reloc_control *rc,
			    u64 bytenr, u32 blocksize,
			    struct rb_root *blocks)
{
	struct btrfs_fs_info *fs_info = rc->extent_root->fs_info;
	struct btrfs_path *path;
	struct btrfs_key key;
	int ret;
	bool skinny = btrfs_fs_incompat(fs_info, SKINNY_METADATA);

	if (tree_block_processed(bytenr, rc))
		return 0;

	if (tree_search(blocks, bytenr))
		return 0;

	path = btrfs_alloc_path();
	if (!path)
		return -ENOMEM;
again:
	key.objectid = bytenr;
	if (skinny) {
		key.type = BTRFS_METADATA_ITEM_KEY;
		key.offset = (u64)-1;
	} else {
		key.type = BTRFS_EXTENT_ITEM_KEY;
		key.offset = blocksize;
	}

	path->search_commit_root = 1;
	path->skip_locking = 1;
	ret = btrfs_search_slot(NULL, rc->extent_root, &key, path, 0, 0);
	if (ret < 0)
		goto out;

	if (ret > 0 && skinny) {
		if (path->slots[0]) {
			path->slots[0]--;
			btrfs_item_key_to_cpu(path->nodes[0], &key,
					      path->slots[0]);
			if (key.objectid == bytenr &&
			    (key.type == BTRFS_METADATA_ITEM_KEY ||
			     (key.type == BTRFS_EXTENT_ITEM_KEY &&
			      key.offset == blocksize)))
				ret = 0;
		}

		if (ret) {
			skinny = false;
			btrfs_release_path(path);
			goto again;
		}
	}
	if (ret) {
		ASSERT(ret == 1);
		btrfs_print_leaf(path->nodes[0]);
		btrfs_err(fs_info,
	     "tree block extent item (%llu) is not found in extent tree",
		     bytenr);
		WARN_ON(1);
		ret = -EINVAL;
		goto out;
	}

	ret = add_tree_block(rc, &key, path, blocks);
out:
	btrfs_free_path(path);
	return ret;
}

/*
 * helper to check if the block use full backrefs for pointers in it
 */
static int block_use_full_backref(struct reloc_control *rc,
				  struct extent_buffer *eb)
{
	u64 flags;
	int ret;

	if (btrfs_header_flag(eb, BTRFS_HEADER_FLAG_RELOC) ||
	    btrfs_header_backref_rev(eb) < BTRFS_MIXED_BACKREF_REV)
		return 1;

	ret = btrfs_lookup_extent_info(NULL, rc->extent_root->fs_info,
				       eb->start, btrfs_header_level(eb), 1,
				       NULL, &flags);
	BUG_ON(ret);

	if (flags & BTRFS_BLOCK_FLAG_FULL_BACKREF)
		ret = 1;
	else
		ret = 0;
	return ret;
}

static int delete_block_group_cache(struct btrfs_fs_info *fs_info,
				    struct btrfs_block_group_cache *block_group,
				    struct inode *inode,
				    u64 ino)
{
	struct btrfs_key key;
	struct btrfs_root *root = fs_info->tree_root;
	struct btrfs_trans_handle *trans;
	int ret = 0;

	if (inode)
		goto truncate;

	key.objectid = ino;
	key.type = BTRFS_INODE_ITEM_KEY;
	key.offset = 0;

	inode = btrfs_iget(fs_info->sb, &key, root, NULL);
	if (IS_ERR(inode))
		return -ENOENT;

truncate:
	ret = btrfs_check_trunc_cache_free_space(fs_info,
						 &fs_info->global_block_rsv);
	if (ret)
		goto out;

	trans = btrfs_join_transaction(root);
	if (IS_ERR(trans)) {
		ret = PTR_ERR(trans);
		goto out;
	}

	ret = btrfs_truncate_free_space_cache(trans, block_group, inode);

	btrfs_end_transaction(trans);
	btrfs_btree_balance_dirty(fs_info);
out:
	iput(inode);
	return ret;
}

/*
 * helper to add tree blocks for backref of type BTRFS_EXTENT_DATA_REF_KEY
 * this function scans fs tree to find blocks reference the data extent
 */
static int find_data_references(struct reloc_control *rc,
				struct btrfs_key *extent_key,
				struct extent_buffer *leaf,
				struct btrfs_extent_data_ref *ref,
				struct rb_root *blocks)
{
	struct btrfs_fs_info *fs_info = rc->extent_root->fs_info;
	struct btrfs_path *path;
	struct tree_block *block;
	struct btrfs_root *root;
	struct btrfs_file_extent_item *fi;
	struct rb_node *rb_node;
	struct btrfs_key key;
	u64 ref_root;
	u64 ref_objectid;
	u64 ref_offset;
	u32 ref_count;
	u32 nritems;
	int err = 0;
	int added = 0;
	int counted;
	int ret;

	ref_root = btrfs_extent_data_ref_root(leaf, ref);
	ref_objectid = btrfs_extent_data_ref_objectid(leaf, ref);
	ref_offset = btrfs_extent_data_ref_offset(leaf, ref);
	ref_count = btrfs_extent_data_ref_count(leaf, ref);

	/*
	 * This is an extent belonging to the free space cache, lets just delete
	 * it and redo the search.
	 */
	if (ref_root == BTRFS_ROOT_TREE_OBJECTID) {
		ret = delete_block_group_cache(fs_info, rc->block_group,
					       NULL, ref_objectid);
		if (ret != -ENOENT)
			return ret;
		ret = 0;
	}

	path = btrfs_alloc_path();
	if (!path)
		return -ENOMEM;
	path->reada = READA_FORWARD;

	root = read_fs_root(fs_info, ref_root);
	if (IS_ERR(root)) {
		err = PTR_ERR(root);
		goto out;
	}

	key.objectid = ref_objectid;
	key.type = BTRFS_EXTENT_DATA_KEY;
	if (ref_offset > ((u64)-1 << 32))
		key.offset = 0;
	else
		key.offset = ref_offset;

	path->search_commit_root = 1;
	path->skip_locking = 1;
	ret = btrfs_search_slot(NULL, root, &key, path, 0, 0);
	if (ret < 0) {
		err = ret;
		goto out;
	}

	leaf = path->nodes[0];
	nritems = btrfs_header_nritems(leaf);
	/*
	 * the references in tree blocks that use full backrefs
	 * are not counted in
	 */
	if (block_use_full_backref(rc, leaf))
		counted = 0;
	else
		counted = 1;
	rb_node = tree_search(blocks, leaf->start);
	if (rb_node) {
		if (counted)
			added = 1;
		else
			path->slots[0] = nritems;
	}

	while (ref_count > 0) {
		while (path->slots[0] >= nritems) {
			ret = btrfs_next_leaf(root, path);
			if (ret < 0) {
				err = ret;
				goto out;
			}
			if (WARN_ON(ret > 0))
				goto out;

			leaf = path->nodes[0];
			nritems = btrfs_header_nritems(leaf);
			added = 0;

			if (block_use_full_backref(rc, leaf))
				counted = 0;
			else
				counted = 1;
			rb_node = tree_search(blocks, leaf->start);
			if (rb_node) {
				if (counted)
					added = 1;
				else
					path->slots[0] = nritems;
			}
		}

		btrfs_item_key_to_cpu(leaf, &key, path->slots[0]);
		if (WARN_ON(key.objectid != ref_objectid ||
		    key.type != BTRFS_EXTENT_DATA_KEY))
			break;

		fi = btrfs_item_ptr(leaf, path->slots[0],
				    struct btrfs_file_extent_item);

		if (btrfs_file_extent_type(leaf, fi) ==
		    BTRFS_FILE_EXTENT_INLINE)
			goto next;

		if (btrfs_file_extent_disk_bytenr(leaf, fi) !=
		    extent_key->objectid)
			goto next;

		key.offset -= btrfs_file_extent_offset(leaf, fi);
		if (key.offset != ref_offset)
			goto next;

		if (counted)
			ref_count--;
		if (added)
			goto next;

		if (!tree_block_processed(leaf->start, rc)) {
			block = kmalloc(sizeof(*block), GFP_NOFS);
			if (!block) {
				err = -ENOMEM;
				break;
			}
			block->bytenr = leaf->start;
			btrfs_item_key_to_cpu(leaf, &block->key, 0);
			block->level = 0;
			block->key_ready = 1;
			rb_node = tree_insert(blocks, block->bytenr,
					      &block->rb_node);
			if (rb_node)
				backref_tree_panic(rb_node, -EEXIST,
						   block->bytenr);
		}
		if (counted)
			added = 1;
		else
			path->slots[0] = nritems;
next:
		path->slots[0]++;

	}
out:
	btrfs_free_path(path);
	return err;
}

/*
 * helper to find all tree blocks that reference a given data extent
 */
static noinline_for_stack
int add_data_references(struct reloc_control *rc,
			struct btrfs_key *extent_key,
			struct btrfs_path *path,
			struct rb_root *blocks)
{
	struct btrfs_key key;
	struct extent_buffer *eb;
	struct btrfs_extent_data_ref *dref;
	struct btrfs_extent_inline_ref *iref;
	unsigned long ptr;
	unsigned long end;
	u32 blocksize = rc->extent_root->fs_info->nodesize;
	int ret = 0;
	int err = 0;

	eb = path->nodes[0];
	ptr = btrfs_item_ptr_offset(eb, path->slots[0]);
	end = ptr + btrfs_item_size_nr(eb, path->slots[0]);
	ptr += sizeof(struct btrfs_extent_item);

	while (ptr < end) {
		iref = (struct btrfs_extent_inline_ref *)ptr;
		key.type = btrfs_get_extent_inline_ref_type(eb, iref,
							BTRFS_REF_TYPE_DATA);
		if (key.type == BTRFS_SHARED_DATA_REF_KEY) {
			key.offset = btrfs_extent_inline_ref_offset(eb, iref);
			ret = __add_tree_block(rc, key.offset, blocksize,
					       blocks);
		} else if (key.type == BTRFS_EXTENT_DATA_REF_KEY) {
			dref = (struct btrfs_extent_data_ref *)(&iref->offset);
			ret = find_data_references(rc, extent_key,
						   eb, dref, blocks);
		} else {
			ret = -EUCLEAN;
			btrfs_err(rc->extent_root->fs_info,
		     "extent %llu slot %d has an invalid inline ref type",
			     eb->start, path->slots[0]);
		}
		if (ret) {
			err = ret;
			goto out;
		}
		ptr += btrfs_extent_inline_ref_size(key.type);
	}
	WARN_ON(ptr > end);

	while (1) {
		cond_resched();
		eb = path->nodes[0];
		if (path->slots[0] >= btrfs_header_nritems(eb)) {
			ret = btrfs_next_leaf(rc->extent_root, path);
			if (ret < 0) {
				err = ret;
				break;
			}
			if (ret > 0)
				break;
			eb = path->nodes[0];
		}

		btrfs_item_key_to_cpu(eb, &key, path->slots[0]);
		if (key.objectid != extent_key->objectid)
			break;

		if (key.type == BTRFS_SHARED_DATA_REF_KEY) {
			ret = __add_tree_block(rc, key.offset, blocksize,
					       blocks);
		} else if (key.type == BTRFS_EXTENT_DATA_REF_KEY) {
			dref = btrfs_item_ptr(eb, path->slots[0],
					      struct btrfs_extent_data_ref);
			ret = find_data_references(rc, extent_key,
						   eb, dref, blocks);
		} else if (unlikely(key.type == BTRFS_EXTENT_REF_V0_KEY)) {
			btrfs_print_v0_err(eb->fs_info);
			btrfs_handle_fs_error(eb->fs_info, -EINVAL, NULL);
			ret = -EINVAL;
		} else {
			ret = 0;
		}
		if (ret) {
			err = ret;
			break;
		}
		path->slots[0]++;
	}
out:
	btrfs_release_path(path);
	if (err)
		free_block_list(blocks);
	return err;
}

/*
 * helper to find next unprocessed extent
 */
static noinline_for_stack
int find_next_extent(struct reloc_control *rc, struct btrfs_path *path,
		     struct btrfs_key *extent_key)
{
	struct btrfs_fs_info *fs_info = rc->extent_root->fs_info;
	struct btrfs_key key;
	struct extent_buffer *leaf;
	u64 start, end, last;
	int ret;

	last = rc->block_group->key.objectid + rc->block_group->key.offset;
	while (1) {
		cond_resched();
		if (rc->search_start >= last) {
			ret = 1;
			break;
		}

		key.objectid = rc->search_start;
		key.type = BTRFS_EXTENT_ITEM_KEY;
		key.offset = 0;

		path->search_commit_root = 1;
		path->skip_locking = 1;
		ret = btrfs_search_slot(NULL, rc->extent_root, &key, path,
					0, 0);
		if (ret < 0)
			break;
next:
		leaf = path->nodes[0];
		if (path->slots[0] >= btrfs_header_nritems(leaf)) {
			ret = btrfs_next_leaf(rc->extent_root, path);
			if (ret != 0)
				break;
			leaf = path->nodes[0];
		}

		btrfs_item_key_to_cpu(leaf, &key, path->slots[0]);
		if (key.objectid >= last) {
			ret = 1;
			break;
		}

		if (key.type != BTRFS_EXTENT_ITEM_KEY &&
		    key.type != BTRFS_METADATA_ITEM_KEY) {
			path->slots[0]++;
			goto next;
		}

		if (key.type == BTRFS_EXTENT_ITEM_KEY &&
		    key.objectid + key.offset <= rc->search_start) {
			path->slots[0]++;
			goto next;
		}

		if (key.type == BTRFS_METADATA_ITEM_KEY &&
		    key.objectid + fs_info->nodesize <=
		    rc->search_start) {
			path->slots[0]++;
			goto next;
		}

		ret = find_first_extent_bit(&rc->processed_blocks,
					    key.objectid, &start, &end,
					    EXTENT_DIRTY, NULL);

		if (ret == 0 && start <= key.objectid) {
			btrfs_release_path(path);
			rc->search_start = end + 1;
		} else {
			if (key.type == BTRFS_EXTENT_ITEM_KEY)
				rc->search_start = key.objectid + key.offset;
			else
				rc->search_start = key.objectid +
					fs_info->nodesize;
			memcpy(extent_key, &key, sizeof(key));
			return 0;
		}
	}
	btrfs_release_path(path);
	return ret;
}

static void set_reloc_control(struct reloc_control *rc)
{
	struct btrfs_fs_info *fs_info = rc->extent_root->fs_info;

	mutex_lock(&fs_info->reloc_mutex);
	fs_info->reloc_ctl = rc;
	mutex_unlock(&fs_info->reloc_mutex);
}

static void unset_reloc_control(struct reloc_control *rc)
{
	struct btrfs_fs_info *fs_info = rc->extent_root->fs_info;

	mutex_lock(&fs_info->reloc_mutex);
	fs_info->reloc_ctl = NULL;
	mutex_unlock(&fs_info->reloc_mutex);
}

static int check_extent_flags(u64 flags)
{
	if ((flags & BTRFS_EXTENT_FLAG_DATA) &&
	    (flags & BTRFS_EXTENT_FLAG_TREE_BLOCK))
		return 1;
	if (!(flags & BTRFS_EXTENT_FLAG_DATA) &&
	    !(flags & BTRFS_EXTENT_FLAG_TREE_BLOCK))
		return 1;
	if ((flags & BTRFS_EXTENT_FLAG_DATA) &&
	    (flags & BTRFS_BLOCK_FLAG_FULL_BACKREF))
		return 1;
	return 0;
}

static noinline_for_stack
int prepare_to_relocate(struct reloc_control *rc)
{
	struct btrfs_trans_handle *trans;
	int ret;

	rc->block_rsv = btrfs_alloc_block_rsv(rc->extent_root->fs_info,
					      BTRFS_BLOCK_RSV_TEMP);
	if (!rc->block_rsv)
		return -ENOMEM;

	memset(&rc->cluster, 0, sizeof(rc->cluster));
	rc->search_start = rc->block_group->key.objectid;
	rc->extents_found = 0;
	rc->nodes_relocated = 0;
	rc->merging_rsv_size = 0;
	rc->reserved_bytes = 0;
	rc->block_rsv->size = rc->extent_root->fs_info->nodesize *
			      RELOCATION_RESERVED_NODES;
	ret = btrfs_block_rsv_refill(rc->extent_root,
				     rc->block_rsv, rc->block_rsv->size,
				     BTRFS_RESERVE_FLUSH_ALL);
	if (ret)
		return ret;

	rc->create_reloc_tree = 1;
	set_reloc_control(rc);

	trans = btrfs_join_transaction(rc->extent_root);
	if (IS_ERR(trans)) {
		unset_reloc_control(rc);
		/*
		 * extent tree is not a ref_cow tree and has no reloc_root to
		 * cleanup.  And callers are responsible to free the above
		 * block rsv.
		 */
		return PTR_ERR(trans);
	}
	btrfs_commit_transaction(trans);
	return 0;
}

static noinline_for_stack int relocate_block_group(struct reloc_control *rc)
{
	struct btrfs_fs_info *fs_info = rc->extent_root->fs_info;
	struct rb_root blocks = RB_ROOT;
	struct btrfs_key key;
	struct btrfs_trans_handle *trans = NULL;
	struct btrfs_path *path;
	struct btrfs_extent_item *ei;
	u64 flags;
	u32 item_size;
	int ret;
	int err = 0;
	int progress = 0;

	path = btrfs_alloc_path();
	if (!path)
		return -ENOMEM;
	path->reada = READA_FORWARD;

	ret = prepare_to_relocate(rc);
	if (ret) {
		err = ret;
		goto out_free;
	}

	while (1) {
		rc->reserved_bytes = 0;
		ret = btrfs_block_rsv_refill(rc->extent_root,
					rc->block_rsv, rc->block_rsv->size,
					BTRFS_RESERVE_FLUSH_ALL);
		if (ret) {
			err = ret;
			break;
		}
		progress++;
		trans = btrfs_start_transaction(rc->extent_root, 0);
		if (IS_ERR(trans)) {
			err = PTR_ERR(trans);
			trans = NULL;
			break;
		}
restart:
		if (update_backref_cache(trans, &rc->backref_cache)) {
			btrfs_end_transaction(trans);
			trans = NULL;
			continue;
		}

		ret = find_next_extent(rc, path, &key);
		if (ret < 0)
			err = ret;
		if (ret != 0)
			break;

		rc->extents_found++;

		ei = btrfs_item_ptr(path->nodes[0], path->slots[0],
				    struct btrfs_extent_item);
		item_size = btrfs_item_size_nr(path->nodes[0], path->slots[0]);
		if (item_size >= sizeof(*ei)) {
			flags = btrfs_extent_flags(path->nodes[0], ei);
			ret = check_extent_flags(flags);
			BUG_ON(ret);
		} else if (unlikely(item_size == sizeof(struct btrfs_extent_item_v0))) {
			err = -EINVAL;
			btrfs_print_v0_err(trans->fs_info);
			btrfs_abort_transaction(trans, err);
			break;
		} else {
			BUG();
		}

		if (flags & BTRFS_EXTENT_FLAG_TREE_BLOCK) {
			ret = add_tree_block(rc, &key, path, &blocks);
		} else if (rc->stage == UPDATE_DATA_PTRS &&
			   (flags & BTRFS_EXTENT_FLAG_DATA)) {
			ret = add_data_references(rc, &key, path, &blocks);
		} else {
			btrfs_release_path(path);
			ret = 0;
		}
		if (ret < 0) {
			err = ret;
			break;
		}

		if (!RB_EMPTY_ROOT(&blocks)) {
			ret = relocate_tree_blocks(trans, rc, &blocks);
			if (ret < 0) {
				/*
				 * if we fail to relocate tree blocks, force to update
				 * backref cache when committing transaction.
				 */
				rc->backref_cache.last_trans = trans->transid - 1;

				if (ret != -EAGAIN) {
					err = ret;
					break;
				}
				rc->extents_found--;
				rc->search_start = key.objectid;
			}
		}

		btrfs_end_transaction_throttle(trans);
		btrfs_btree_balance_dirty(fs_info);
		trans = NULL;

		if (rc->stage == MOVE_DATA_EXTENTS &&
		    (flags & BTRFS_EXTENT_FLAG_DATA)) {
			rc->found_file_extent = 1;
			ret = relocate_data_extent(rc->data_inode,
						   &key, &rc->cluster);
			if (ret < 0) {
				err = ret;
				break;
			}
		}
	}
	if (trans && progress && err == -ENOSPC) {
		ret = btrfs_force_chunk_alloc(trans, rc->block_group->flags);
		if (ret == 1) {
			err = 0;
			progress = 0;
			goto restart;
		}
	}

	btrfs_release_path(path);
	clear_extent_bits(&rc->processed_blocks, 0, (u64)-1, EXTENT_DIRTY);

	if (trans) {
		btrfs_end_transaction_throttle(trans);
		btrfs_btree_balance_dirty(fs_info);
	}

	if (!err) {
		ret = relocate_file_extent_cluster(rc->data_inode,
						   &rc->cluster);
		if (ret < 0)
			err = ret;
	}

	rc->create_reloc_tree = 0;
	set_reloc_control(rc);

	backref_cache_cleanup(&rc->backref_cache);
	btrfs_block_rsv_release(fs_info, rc->block_rsv, (u64)-1);

	err = prepare_to_merge(rc, err);

	merge_reloc_roots(rc);

	rc->merge_reloc_tree = 0;
	unset_reloc_control(rc);
	btrfs_block_rsv_release(fs_info, rc->block_rsv, (u64)-1);

	/* get rid of pinned extents */
	trans = btrfs_join_transaction(rc->extent_root);
	if (IS_ERR(trans)) {
		err = PTR_ERR(trans);
		goto out_free;
	}
	btrfs_commit_transaction(trans);
	ret = clean_dirty_subvols(rc);
	if (ret < 0 && !err)
		err = ret;
out_free:
	btrfs_free_block_rsv(fs_info, rc->block_rsv);
	btrfs_free_path(path);
	return err;
}

static int __insert_orphan_inode(struct btrfs_trans_handle *trans,
				 struct btrfs_root *root, u64 objectid)
{
	struct btrfs_path *path;
	struct btrfs_inode_item *item;
	struct extent_buffer *leaf;
	int ret;

	path = btrfs_alloc_path();
	if (!path)
		return -ENOMEM;

	ret = btrfs_insert_empty_inode(trans, root, path, objectid);
	if (ret)
		goto out;

	leaf = path->nodes[0];
	item = btrfs_item_ptr(leaf, path->slots[0], struct btrfs_inode_item);
	memzero_extent_buffer(leaf, (unsigned long)item, sizeof(*item));
	btrfs_set_inode_generation(leaf, item, 1);
	btrfs_set_inode_size(leaf, item, 0);
	btrfs_set_inode_mode(leaf, item, S_IFREG | 0600);
	btrfs_set_inode_flags(leaf, item, BTRFS_INODE_NOCOMPRESS |
					  BTRFS_INODE_PREALLOC);
	btrfs_mark_buffer_dirty(leaf);
out:
	btrfs_free_path(path);
	return ret;
}

/*
 * helper to create inode for data relocation.
 * the inode is in data relocation tree and its link count is 0
 */
static noinline_for_stack
struct inode *create_reloc_inode(struct btrfs_fs_info *fs_info,
				 struct btrfs_block_group_cache *group)
{
	struct inode *inode = NULL;
	struct btrfs_trans_handle *trans;
	struct btrfs_root *root;
	struct btrfs_key key;
	u64 objectid;
	int err = 0;

	root = read_fs_root(fs_info, BTRFS_DATA_RELOC_TREE_OBJECTID);
	if (IS_ERR(root))
		return ERR_CAST(root);

	trans = btrfs_start_transaction(root, 6);
	if (IS_ERR(trans))
		return ERR_CAST(trans);

	err = btrfs_find_free_objectid(root, &objectid);
	if (err)
		goto out;

	err = __insert_orphan_inode(trans, root, objectid);
	BUG_ON(err);

	key.objectid = objectid;
	key.type = BTRFS_INODE_ITEM_KEY;
	key.offset = 0;
	inode = btrfs_iget(fs_info->sb, &key, root, NULL);
	BUG_ON(IS_ERR(inode));
	BTRFS_I(inode)->index_cnt = group->key.objectid;

	err = btrfs_orphan_add(trans, BTRFS_I(inode));
out:
	btrfs_end_transaction(trans);
	btrfs_btree_balance_dirty(fs_info);
	if (err) {
		if (inode)
			iput(inode);
		inode = ERR_PTR(err);
	}
	return inode;
}

static struct reloc_control *alloc_reloc_control(struct btrfs_fs_info *fs_info)
{
	struct reloc_control *rc;

	rc = kzalloc(sizeof(*rc), GFP_NOFS);
	if (!rc)
		return NULL;

	INIT_LIST_HEAD(&rc->reloc_roots);
	INIT_LIST_HEAD(&rc->dirty_subvol_roots);
	backref_cache_init(&rc->backref_cache);
	mapping_tree_init(&rc->reloc_root_tree);
	extent_io_tree_init(fs_info, &rc->processed_blocks,
			    IO_TREE_RELOC_BLOCKS, NULL);
	return rc;
}

/*
 * Print the block group being relocated
 */
static void describe_relocation(struct btrfs_fs_info *fs_info,
				struct btrfs_block_group_cache *block_group)
{
	char buf[128] = {'\0'};

	btrfs_describe_block_groups(block_group->flags, buf, sizeof(buf));

	btrfs_info(fs_info,
		   "relocating block group %llu flags %s",
		   block_group->key.objectid, buf);
}

/*
 * function to relocate all extents in a block group.
 */
int btrfs_relocate_block_group(struct btrfs_fs_info *fs_info, u64 group_start)
{
	struct btrfs_block_group_cache *bg;
	struct btrfs_root *extent_root = fs_info->extent_root;
	struct reloc_control *rc;
	struct inode *inode;
	struct btrfs_path *path;
	int ret;
	int rw = 0;
	int err = 0;

	bg = btrfs_lookup_block_group(fs_info, group_start);
	if (!bg)
		return -ENOENT;

	if (btrfs_pinned_by_swapfile(fs_info, bg)) {
		btrfs_put_block_group(bg);
		return -ETXTBSY;
	}

<<<<<<< HEAD
	rc = alloc_reloc_control();
=======
	rc = alloc_reloc_control(fs_info);
>>>>>>> 0ecfebd2
	if (!rc) {
		btrfs_put_block_group(bg);
		return -ENOMEM;
	}

	rc->extent_root = extent_root;
	rc->block_group = bg;

	ret = btrfs_inc_block_group_ro(rc->block_group);
	if (ret) {
		err = ret;
		goto out;
	}
	rw = 1;

	path = btrfs_alloc_path();
	if (!path) {
		err = -ENOMEM;
		goto out;
	}

	inode = lookup_free_space_inode(rc->block_group, path);
	btrfs_free_path(path);

	if (!IS_ERR(inode))
		ret = delete_block_group_cache(fs_info, rc->block_group, inode, 0);
	else
		ret = PTR_ERR(inode);

	if (ret && ret != -ENOENT) {
		err = ret;
		goto out;
	}

	rc->data_inode = create_reloc_inode(fs_info, rc->block_group);
	if (IS_ERR(rc->data_inode)) {
		err = PTR_ERR(rc->data_inode);
		rc->data_inode = NULL;
		goto out;
	}

	describe_relocation(fs_info, rc->block_group);

	btrfs_wait_block_group_reservations(rc->block_group);
	btrfs_wait_nocow_writers(rc->block_group);
	btrfs_wait_ordered_roots(fs_info, U64_MAX,
				 rc->block_group->key.objectid,
				 rc->block_group->key.offset);

	while (1) {
		mutex_lock(&fs_info->cleaner_mutex);
		ret = relocate_block_group(rc);
		mutex_unlock(&fs_info->cleaner_mutex);
		if (ret < 0)
			err = ret;

		/*
		 * We may have gotten ENOSPC after we already dirtied some
		 * extents.  If writeout happens while we're relocating a
		 * different block group we could end up hitting the
		 * BUG_ON(rc->stage == UPDATE_DATA_PTRS) in
		 * btrfs_reloc_cow_block.  Make sure we write everything out
		 * properly so we don't trip over this problem, and then break
		 * out of the loop if we hit an error.
		 */
		if (rc->stage == MOVE_DATA_EXTENTS && rc->found_file_extent) {
			ret = btrfs_wait_ordered_range(rc->data_inode, 0,
						       (u64)-1);
			if (ret)
				err = ret;
			invalidate_mapping_pages(rc->data_inode->i_mapping,
						 0, -1);
			rc->stage = UPDATE_DATA_PTRS;
		}

		if (err < 0)
			goto out;

		if (rc->extents_found == 0)
			break;

		btrfs_info(fs_info, "found %llu extents", rc->extents_found);

	}

	WARN_ON(rc->block_group->pinned > 0);
	WARN_ON(rc->block_group->reserved > 0);
	WARN_ON(btrfs_block_group_used(&rc->block_group->item) > 0);
out:
	if (err && rw)
		btrfs_dec_block_group_ro(rc->block_group);
	iput(rc->data_inode);
	btrfs_put_block_group(rc->block_group);
	kfree(rc);
	return err;
}

static noinline_for_stack int mark_garbage_root(struct btrfs_root *root)
{
	struct btrfs_fs_info *fs_info = root->fs_info;
	struct btrfs_trans_handle *trans;
	int ret, err;

	trans = btrfs_start_transaction(fs_info->tree_root, 0);
	if (IS_ERR(trans))
		return PTR_ERR(trans);

	memset(&root->root_item.drop_progress, 0,
		sizeof(root->root_item.drop_progress));
	root->root_item.drop_level = 0;
	btrfs_set_root_refs(&root->root_item, 0);
	ret = btrfs_update_root(trans, fs_info->tree_root,
				&root->root_key, &root->root_item);

	err = btrfs_end_transaction(trans);
	if (err)
		return err;
	return ret;
}

/*
 * recover relocation interrupted by system crash.
 *
 * this function resumes merging reloc trees with corresponding fs trees.
 * this is important for keeping the sharing of tree blocks
 */
int btrfs_recover_relocation(struct btrfs_root *root)
{
	struct btrfs_fs_info *fs_info = root->fs_info;
	LIST_HEAD(reloc_roots);
	struct btrfs_key key;
	struct btrfs_root *fs_root;
	struct btrfs_root *reloc_root;
	struct btrfs_path *path;
	struct extent_buffer *leaf;
	struct reloc_control *rc = NULL;
	struct btrfs_trans_handle *trans;
	int ret;
	int err = 0;

	path = btrfs_alloc_path();
	if (!path)
		return -ENOMEM;
	path->reada = READA_BACK;

	key.objectid = BTRFS_TREE_RELOC_OBJECTID;
	key.type = BTRFS_ROOT_ITEM_KEY;
	key.offset = (u64)-1;

	while (1) {
		ret = btrfs_search_slot(NULL, fs_info->tree_root, &key,
					path, 0, 0);
		if (ret < 0) {
			err = ret;
			goto out;
		}
		if (ret > 0) {
			if (path->slots[0] == 0)
				break;
			path->slots[0]--;
		}
		leaf = path->nodes[0];
		btrfs_item_key_to_cpu(leaf, &key, path->slots[0]);
		btrfs_release_path(path);

		if (key.objectid != BTRFS_TREE_RELOC_OBJECTID ||
		    key.type != BTRFS_ROOT_ITEM_KEY)
			break;

		reloc_root = btrfs_read_fs_root(root, &key);
		if (IS_ERR(reloc_root)) {
			err = PTR_ERR(reloc_root);
			goto out;
		}

		list_add(&reloc_root->root_list, &reloc_roots);

		if (btrfs_root_refs(&reloc_root->root_item) > 0) {
			fs_root = read_fs_root(fs_info,
					       reloc_root->root_key.offset);
			if (IS_ERR(fs_root)) {
				ret = PTR_ERR(fs_root);
				if (ret != -ENOENT) {
					err = ret;
					goto out;
				}
				ret = mark_garbage_root(reloc_root);
				if (ret < 0) {
					err = ret;
					goto out;
				}
			}
		}

		if (key.offset == 0)
			break;

		key.offset--;
	}
	btrfs_release_path(path);

	if (list_empty(&reloc_roots))
		goto out;

	rc = alloc_reloc_control(fs_info);
	if (!rc) {
		err = -ENOMEM;
		goto out;
	}

	rc->extent_root = fs_info->extent_root;

	set_reloc_control(rc);

	trans = btrfs_join_transaction(rc->extent_root);
	if (IS_ERR(trans)) {
		unset_reloc_control(rc);
		err = PTR_ERR(trans);
		goto out_free;
	}

	rc->merge_reloc_tree = 1;

	while (!list_empty(&reloc_roots)) {
		reloc_root = list_entry(reloc_roots.next,
					struct btrfs_root, root_list);
		list_del(&reloc_root->root_list);

		if (btrfs_root_refs(&reloc_root->root_item) == 0) {
			list_add_tail(&reloc_root->root_list,
				      &rc->reloc_roots);
			continue;
		}

		fs_root = read_fs_root(fs_info, reloc_root->root_key.offset);
		if (IS_ERR(fs_root)) {
			err = PTR_ERR(fs_root);
			goto out_free;
		}

		err = __add_reloc_root(reloc_root);
		BUG_ON(err < 0); /* -ENOMEM or logic error */
		fs_root->reloc_root = reloc_root;
	}

	err = btrfs_commit_transaction(trans);
	if (err)
		goto out_free;

	merge_reloc_roots(rc);

	unset_reloc_control(rc);

	trans = btrfs_join_transaction(rc->extent_root);
	if (IS_ERR(trans)) {
		err = PTR_ERR(trans);
		goto out_free;
	}
	err = btrfs_commit_transaction(trans);

	ret = clean_dirty_subvols(rc);
	if (ret < 0 && !err)
		err = ret;
out_free:
	kfree(rc);
out:
	if (!list_empty(&reloc_roots))
		free_reloc_roots(&reloc_roots);

	btrfs_free_path(path);

	if (err == 0) {
		/* cleanup orphan inode in data relocation tree */
		fs_root = read_fs_root(fs_info, BTRFS_DATA_RELOC_TREE_OBJECTID);
		if (IS_ERR(fs_root))
			err = PTR_ERR(fs_root);
		else
			err = btrfs_orphan_cleanup(fs_root);
	}
	return err;
}

/*
 * helper to add ordered checksum for data relocation.
 *
 * cloning checksum properly handles the nodatasum extents.
 * it also saves CPU time to re-calculate the checksum.
 */
int btrfs_reloc_clone_csums(struct inode *inode, u64 file_pos, u64 len)
{
	struct btrfs_fs_info *fs_info = btrfs_sb(inode->i_sb);
	struct btrfs_ordered_sum *sums;
	struct btrfs_ordered_extent *ordered;
	int ret;
	u64 disk_bytenr;
	u64 new_bytenr;
	LIST_HEAD(list);

	ordered = btrfs_lookup_ordered_extent(inode, file_pos);
	BUG_ON(ordered->file_offset != file_pos || ordered->len != len);

	disk_bytenr = file_pos + BTRFS_I(inode)->index_cnt;
	ret = btrfs_lookup_csums_range(fs_info->csum_root, disk_bytenr,
				       disk_bytenr + len - 1, &list, 0);
	if (ret)
		goto out;

	while (!list_empty(&list)) {
		sums = list_entry(list.next, struct btrfs_ordered_sum, list);
		list_del_init(&sums->list);

		/*
		 * We need to offset the new_bytenr based on where the csum is.
		 * We need to do this because we will read in entire prealloc
		 * extents but we may have written to say the middle of the
		 * prealloc extent, so we need to make sure the csum goes with
		 * the right disk offset.
		 *
		 * We can do this because the data reloc inode refers strictly
		 * to the on disk bytes, so we don't have to worry about
		 * disk_len vs real len like with real inodes since it's all
		 * disk length.
		 */
		new_bytenr = ordered->start + (sums->bytenr - disk_bytenr);
		sums->bytenr = new_bytenr;

		btrfs_add_ordered_sum(ordered, sums);
	}
out:
	btrfs_put_ordered_extent(ordered);
	return ret;
}

int btrfs_reloc_cow_block(struct btrfs_trans_handle *trans,
			  struct btrfs_root *root, struct extent_buffer *buf,
			  struct extent_buffer *cow)
{
	struct btrfs_fs_info *fs_info = root->fs_info;
	struct reloc_control *rc;
	struct backref_node *node;
	int first_cow = 0;
	int level;
	int ret = 0;

	rc = fs_info->reloc_ctl;
	if (!rc)
		return 0;

	BUG_ON(rc->stage == UPDATE_DATA_PTRS &&
	       root->root_key.objectid == BTRFS_DATA_RELOC_TREE_OBJECTID);

	if (root->root_key.objectid == BTRFS_TREE_RELOC_OBJECTID) {
		if (buf == root->node)
			__update_reloc_root(root, cow->start);
	}

	level = btrfs_header_level(buf);
	if (btrfs_header_generation(buf) <=
	    btrfs_root_last_snapshot(&root->root_item))
		first_cow = 1;

	if (root->root_key.objectid == BTRFS_TREE_RELOC_OBJECTID &&
	    rc->create_reloc_tree) {
		WARN_ON(!first_cow && level == 0);

		node = rc->backref_cache.path[level];
		BUG_ON(node->bytenr != buf->start &&
		       node->new_bytenr != buf->start);

		drop_node_buffer(node);
		extent_buffer_get(cow);
		node->eb = cow;
		node->new_bytenr = cow->start;

		if (!node->pending) {
			list_move_tail(&node->list,
				       &rc->backref_cache.pending[level]);
			node->pending = 1;
		}

		if (first_cow)
			__mark_block_processed(rc, node);

		if (first_cow && level > 0)
			rc->nodes_relocated += buf->len;
	}

	if (level == 0 && first_cow && rc->stage == UPDATE_DATA_PTRS)
		ret = replace_file_extents(trans, rc, root, cow);
	return ret;
}

/*
 * called before creating snapshot. it calculates metadata reservation
 * required for relocating tree blocks in the snapshot
 */
void btrfs_reloc_pre_snapshot(struct btrfs_pending_snapshot *pending,
			      u64 *bytes_to_reserve)
{
	struct btrfs_root *root = pending->root;
	struct reloc_control *rc = root->fs_info->reloc_ctl;

	if (!root->reloc_root || !rc)
		return;

	if (!rc->merge_reloc_tree)
		return;

	root = root->reloc_root;
	BUG_ON(btrfs_root_refs(&root->root_item) == 0);
	/*
	 * relocation is in the stage of merging trees. the space
	 * used by merging a reloc tree is twice the size of
	 * relocated tree nodes in the worst case. half for cowing
	 * the reloc tree, half for cowing the fs tree. the space
	 * used by cowing the reloc tree will be freed after the
	 * tree is dropped. if we create snapshot, cowing the fs
	 * tree may use more space than it frees. so we need
	 * reserve extra space.
	 */
	*bytes_to_reserve += rc->nodes_relocated;
}

/*
 * called after snapshot is created. migrate block reservation
 * and create reloc root for the newly created snapshot
 */
int btrfs_reloc_post_snapshot(struct btrfs_trans_handle *trans,
			       struct btrfs_pending_snapshot *pending)
{
	struct btrfs_root *root = pending->root;
	struct btrfs_root *reloc_root;
	struct btrfs_root *new_root;
	struct reloc_control *rc = root->fs_info->reloc_ctl;
	int ret;

	if (!root->reloc_root || !rc)
		return 0;

	rc = root->fs_info->reloc_ctl;
	rc->merging_rsv_size += rc->nodes_relocated;

	if (rc->merge_reloc_tree) {
		ret = btrfs_block_rsv_migrate(&pending->block_rsv,
					      rc->block_rsv,
					      rc->nodes_relocated, true);
		if (ret)
			return ret;
	}

	new_root = pending->snap;
	reloc_root = create_reloc_root(trans, root->reloc_root,
				       new_root->root_key.objectid);
	if (IS_ERR(reloc_root))
		return PTR_ERR(reloc_root);

	ret = __add_reloc_root(reloc_root);
	BUG_ON(ret < 0);
	new_root->reloc_root = reloc_root;

	if (rc->create_reloc_tree)
		ret = clone_backref_node(trans, rc, root, reloc_root);
	return ret;
}<|MERGE_RESOLUTION|>--- conflicted
+++ resolved
@@ -2177,24 +2177,6 @@
 	struct btrfs_root *root;
 	struct btrfs_root *next;
 	int ret = 0;
-<<<<<<< HEAD
-
-	list_for_each_entry_safe(root, next, &rc->dirty_subvol_roots,
-				 reloc_dirty_list) {
-		struct btrfs_root *reloc_root = root->reloc_root;
-
-		clear_bit(BTRFS_ROOT_DEAD_RELOC_TREE, &root->state);
-		list_del_init(&root->reloc_dirty_list);
-		root->reloc_root = NULL;
-		if (reloc_root) {
-			int ret2;
-
-			ret2 = btrfs_drop_snapshot(reloc_root, NULL, 0, 1);
-			if (ret2 < 0 && !ret)
-				ret = ret2;
-		}
-		btrfs_put_fs_root(root);
-=======
 	int ret2;
 
 	list_for_each_entry_safe(root, next, &rc->dirty_subvol_roots,
@@ -2219,7 +2201,6 @@
 			if (ret2 < 0 && !ret)
 				ret = ret2;
 		}
->>>>>>> 0ecfebd2
 	}
 	return ret;
 }
@@ -2507,12 +2488,9 @@
 			}
 		} else {
 			list_del_init(&reloc_root->root_list);
-<<<<<<< HEAD
-=======
 			/* Don't forget to queue this reloc root for cleanup */
 			list_add_tail(&reloc_root->reloc_dirty_list,
 				      &rc->dirty_subvol_roots);
->>>>>>> 0ecfebd2
 		}
 	}
 
@@ -4329,11 +4307,7 @@
 		return -ETXTBSY;
 	}
 
-<<<<<<< HEAD
-	rc = alloc_reloc_control();
-=======
 	rc = alloc_reloc_control(fs_info);
->>>>>>> 0ecfebd2
 	if (!rc) {
 		btrfs_put_block_group(bg);
 		return -ENOMEM;
