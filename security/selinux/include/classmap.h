/* SPDX-License-Identifier: GPL-2.0 */
#include <linux/capability.h>
#include <linux/socket.h>

#define COMMON_FILE_SOCK_PERMS "ioctl", "read", "write", "create", \
    "getattr", "setattr", "lock", "relabelfrom", "relabelto", "append", "map"

#define COMMON_FILE_PERMS COMMON_FILE_SOCK_PERMS, "unlink", "link", \
    "rename", "execute", "quotaon", "mounton", "audit_access", \
	"open", "execmod", "watch", "watch_mount", "watch_sb", \
	"watch_with_perm", "watch_reads"

#define COMMON_SOCK_PERMS COMMON_FILE_SOCK_PERMS, "bind", "connect", \
    "listen", "accept", "getopt", "setopt", "shutdown", "recvfrom",  \
    "sendto", "name_bind"

#define COMMON_IPC_PERMS "create", "destroy", "getattr", "setattr", "read", \
	    "write", "associate", "unix_read", "unix_write"

#define COMMON_CAP_PERMS  "chown", "dac_override", "dac_read_search", \
	    "fowner", "fsetid", "kill", "setgid", "setuid", "setpcap", \
	    "linux_immutable", "net_bind_service", "net_broadcast", \
	    "net_admin", "net_raw", "ipc_lock", "ipc_owner", "sys_module", \
	    "sys_rawio", "sys_chroot", "sys_ptrace", "sys_pacct", "sys_admin", \
	    "sys_boot", "sys_nice", "sys_resource", "sys_time", \
	    "sys_tty_config", "mknod", "lease", "audit_write", \
	    "audit_control", "setfcap"

#define COMMON_CAP2_PERMS  "mac_override", "mac_admin", "syslog", \
		"wake_alarm", "block_suspend", "audit_read", "perfmon", "bpf", \
		"checkpoint_restore"

#if CAP_LAST_CAP > CAP_CHECKPOINT_RESTORE
#error New capability defined, please update COMMON_CAP2_PERMS.
#endif

/*
 * Note: The name for any socket class should be suffixed by "socket",
 *	 and doesn't contain more than one substr of "socket".
 */
const struct security_class_mapping secclass_map[] = {
	{ "security",
	  { "compute_av", "compute_create", "compute_member",
	    "check_context", "load_policy", "compute_relabel",
	    "compute_user", "setenforce", "setbool", "setsecparam",
	    "setcheckreqprot", "read_policy", "validate_trans", NULL } },
	{ "process",
	  { "fork", "transition", "sigchld", "sigkill",
	    "sigstop", "signull", "signal", "ptrace", "getsched", "setsched",
	    "getsession", "getpgid", "setpgid", "getcap", "setcap", "share",
	    "getattr", "setexec", "setfscreate", "noatsecure", "siginh",
	    "setrlimit", "rlimitinh", "dyntransition", "setcurrent",
	    "execmem", "execstack", "execheap", "setkeycreate",
	    "setsockcreate", "getrlimit", NULL } },
	{ "process2",
	  { "nnp_transition", "nosuid_transition", NULL } },
	{ "system",
	  { "ipc_info", "syslog_read", "syslog_mod",
	    "syslog_console", "module_request", "module_load", NULL } },
	{ "capability",
	  { COMMON_CAP_PERMS, NULL } },
	{ "filesystem",
	  { "mount", "remount", "unmount", "getattr",
	    "relabelfrom", "relabelto", "associate", "quotamod",
	    "quotaget", "watch", NULL } },
	{ "file",
	  { COMMON_FILE_PERMS,
	    "execute_no_trans", "entrypoint", NULL } },
	{ "dir",
	  { COMMON_FILE_PERMS, "add_name", "remove_name",
	    "reparent", "search", "rmdir", NULL } },
	{ "fd", { "use", NULL } },
	{ "lnk_file",
	  { COMMON_FILE_PERMS, NULL } },
	{ "chr_file",
	  { COMMON_FILE_PERMS, NULL } },
	{ "blk_file",
	  { COMMON_FILE_PERMS, NULL } },
	{ "sock_file",
	  { COMMON_FILE_PERMS, NULL } },
	{ "fifo_file",
	  { COMMON_FILE_PERMS, NULL } },
	{ "socket",
	  { COMMON_SOCK_PERMS, NULL } },
	{ "tcp_socket",
	  { COMMON_SOCK_PERMS,
	    "node_bind", "name_connect",
	    NULL } },
	{ "udp_socket",
	  { COMMON_SOCK_PERMS,
	    "node_bind", NULL } },
	{ "rawip_socket",
	  { COMMON_SOCK_PERMS,
	    "node_bind", NULL } },
	{ "node",
	  { "recvfrom", "sendto", NULL } },
	{ "netif",
	  { "ingress", "egress", NULL } },
	{ "netlink_socket",
	  { COMMON_SOCK_PERMS, NULL } },
	{ "packet_socket",
	  { COMMON_SOCK_PERMS, NULL } },
	{ "key_socket",
	  { COMMON_SOCK_PERMS, NULL } },
	{ "unix_stream_socket",
	  { COMMON_SOCK_PERMS, "connectto", NULL } },
	{ "unix_dgram_socket",
	  { COMMON_SOCK_PERMS, NULL } },
	{ "sem",
	  { COMMON_IPC_PERMS, NULL } },
	{ "msg", { "send", "receive", NULL } },
	{ "msgq",
	  { COMMON_IPC_PERMS, "enqueue", NULL } },
	{ "shm",
	  { COMMON_IPC_PERMS, "lock", NULL } },
	{ "ipc",
	  { COMMON_IPC_PERMS, NULL } },
	{ "netlink_route_socket",
	  { COMMON_SOCK_PERMS,
	    "nlmsg_read", "nlmsg_write", NULL } },
	{ "netlink_tcpdiag_socket",
	  { COMMON_SOCK_PERMS,
	    "nlmsg_read", "nlmsg_write", NULL } },
	{ "netlink_nflog_socket",
	  { COMMON_SOCK_PERMS, NULL } },
	{ "netlink_xfrm_socket",
	  { COMMON_SOCK_PERMS,
	    "nlmsg_read", "nlmsg_write", NULL } },
	{ "netlink_selinux_socket",
	  { COMMON_SOCK_PERMS, NULL } },
	{ "netlink_iscsi_socket",
	  { COMMON_SOCK_PERMS, NULL } },
	{ "netlink_audit_socket",
	  { COMMON_SOCK_PERMS,
	    "nlmsg_read", "nlmsg_write", "nlmsg_relay", "nlmsg_readpriv",
	    "nlmsg_tty_audit", NULL } },
	{ "netlink_fib_lookup_socket",
	  { COMMON_SOCK_PERMS, NULL } },
	{ "netlink_connector_socket",
	  { COMMON_SOCK_PERMS, NULL } },
	{ "netlink_netfilter_socket",
	  { COMMON_SOCK_PERMS, NULL } },
	{ "netlink_dnrt_socket",
	  { COMMON_SOCK_PERMS, NULL } },
	{ "association",
	  { "sendto", "recvfrom", "setcontext", "polmatch", NULL } },
	{ "netlink_kobject_uevent_socket",
	  { COMMON_SOCK_PERMS, NULL } },
	{ "netlink_generic_socket",
	  { COMMON_SOCK_PERMS, NULL } },
	{ "netlink_scsitransport_socket",
	  { COMMON_SOCK_PERMS, NULL } },
	{ "netlink_rdma_socket",
	  { COMMON_SOCK_PERMS, NULL } },
	{ "netlink_crypto_socket",
	  { COMMON_SOCK_PERMS, NULL } },
	{ "appletalk_socket",
	  { COMMON_SOCK_PERMS, NULL } },
	{ "packet",
	  { "send", "recv", "relabelto", "forward_in", "forward_out", NULL } },
	{ "key",
	  { "view", "read", "write", "search", "link", "setattr", "create",
	    NULL } },
	{ "dccp_socket",
	  { COMMON_SOCK_PERMS,
	    "node_bind", "name_connect", NULL } },
	{ "memprotect", { "mmap_zero", NULL } },
	{ "peer", { "recv", NULL } },
	{ "capability2",
	  { COMMON_CAP2_PERMS, NULL } },
	{ "kernel_service", { "use_as_override", "create_files_as", NULL } },
	{ "tun_socket",
	  { COMMON_SOCK_PERMS, "attach_queue", NULL } },
	{ "binder", { "impersonate", "call", "set_context_mgr", "transfer",
		      NULL } },
	{ "cap_userns",
	  { COMMON_CAP_PERMS, NULL } },
	{ "cap2_userns",
	  { COMMON_CAP2_PERMS, NULL } },
	{ "sctp_socket",
	  { COMMON_SOCK_PERMS,
	    "node_bind", "name_connect", "association", NULL } },
	{ "icmp_socket",
	  { COMMON_SOCK_PERMS,
	    "node_bind", NULL } },
	{ "ax25_socket",
	  { COMMON_SOCK_PERMS, NULL } },
	{ "ipx_socket",
	  { COMMON_SOCK_PERMS, NULL } },
	{ "netrom_socket",
	  { COMMON_SOCK_PERMS, NULL } },
	{ "atmpvc_socket",
	  { COMMON_SOCK_PERMS, NULL } },
	{ "x25_socket",
	  { COMMON_SOCK_PERMS, NULL } },
	{ "rose_socket",
	  { COMMON_SOCK_PERMS, NULL } },
	{ "decnet_socket",
	  { COMMON_SOCK_PERMS, NULL } },
	{ "atmsvc_socket",
	  { COMMON_SOCK_PERMS, NULL } },
	{ "rds_socket",
	  { COMMON_SOCK_PERMS, NULL } },
	{ "irda_socket",
	  { COMMON_SOCK_PERMS, NULL } },
	{ "pppox_socket",
	  { COMMON_SOCK_PERMS, NULL } },
	{ "llc_socket",
	  { COMMON_SOCK_PERMS, NULL } },
	{ "can_socket",
	  { COMMON_SOCK_PERMS, NULL } },
	{ "tipc_socket",
	  { COMMON_SOCK_PERMS, NULL } },
	{ "bluetooth_socket",
	  { COMMON_SOCK_PERMS, NULL } },
	{ "iucv_socket",
	  { COMMON_SOCK_PERMS, NULL } },
	{ "rxrpc_socket",
	  { COMMON_SOCK_PERMS, NULL } },
	{ "isdn_socket",
	  { COMMON_SOCK_PERMS, NULL } },
	{ "phonet_socket",
	  { COMMON_SOCK_PERMS, NULL } },
	{ "ieee802154_socket",
	  { COMMON_SOCK_PERMS, NULL } },
	{ "caif_socket",
	  { COMMON_SOCK_PERMS, NULL } },
	{ "alg_socket",
	  { COMMON_SOCK_PERMS, NULL } },
	{ "nfc_socket",
	  { COMMON_SOCK_PERMS, NULL } },
	{ "vsock_socket",
	  { COMMON_SOCK_PERMS, NULL } },
	{ "kcm_socket",
	  { COMMON_SOCK_PERMS, NULL } },
	{ "qipcrtr_socket",
	  { COMMON_SOCK_PERMS, NULL } },
	{ "smc_socket",
	  { COMMON_SOCK_PERMS, NULL } },
	{ "infiniband_pkey",
	  { "access", NULL } },
	{ "infiniband_endport",
	  { "manage_subnet", NULL } },
	{ "bpf",
	  { "map_create", "map_read", "map_write", "prog_load", "prog_run",
	    NULL } },
	{ "xdp_socket",
	  { COMMON_SOCK_PERMS, NULL } },
	{ "mctp_socket",
	  { COMMON_SOCK_PERMS, NULL } },
	{ "perf_event",
	  { "open", "cpu", "kernel", "tracepoint", "read", "write", NULL } },
	{ "anon_inode",
	  { COMMON_FILE_PERMS, NULL } },
	{ "io_uring",
<<<<<<< HEAD
	  { "override_creds", "sqpoll", "cmd", NULL } },
=======
	  { "override_creds", "sqpoll", NULL } },
	{ "user_namespace",
	  { "create", NULL } },
>>>>>>> 1e7d8bcb
	{ NULL }
  };

#if PF_MAX > 46
#error New address family defined, please update secclass_map.
#endif<|MERGE_RESOLUTION|>--- conflicted
+++ resolved
@@ -253,13 +253,9 @@
 	{ "anon_inode",
 	  { COMMON_FILE_PERMS, NULL } },
 	{ "io_uring",
-<<<<<<< HEAD
 	  { "override_creds", "sqpoll", "cmd", NULL } },
-=======
-	  { "override_creds", "sqpoll", NULL } },
 	{ "user_namespace",
 	  { "create", NULL } },
->>>>>>> 1e7d8bcb
 	{ NULL }
   };
 
